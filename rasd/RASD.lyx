--- conflicted
+++ resolved
@@ -196,12 +196,9 @@
 \html_math_output 0
 \html_css_as_file 0
 \html_be_strict false
-<<<<<<< HEAD
 \author -1405136424 "filippo"
-=======
 \author -1730310665 "fabcars"
 \author 666129059 "Alessandro Alfonso"
->>>>>>> 40294236
 \author 1604105849 "Filippo Cremonese"
 \end_header
 
@@ -1301,11 +1298,7 @@
 
 \end_inset
 
-<<<<<<< HEAD
 Assumptions and dependencies
-=======
-Assumptions, dependencies and constraints
->>>>>>> 40294236
 \end_layout
 
 \begin_layout Standard
@@ -1648,17 +1641,13 @@
  consider the user's preference
 \end_layout
 
-<<<<<<< HEAD
-\begin_layout Itemize
-=======
-\begin_layout Enumerate
+\begin_layout Itemize
 The app must notify users if they are going to schedule an event that go
  against the set constraints
 \end_layout
 
 \end_deeper
-\begin_layout Enumerate
->>>>>>> 40294236
+\begin_layout Itemize
 Find the best way (in term of time, distance, cost, carbon emission,...) to
  reach the destination:
 \end_layout
@@ -1835,14 +1824,9 @@
 \end_layout
 
 \begin_layout Standard
-Our app doesn't have particular hardware constraints., but we expect that
+Our app doesn't have particular hardware constraints, but we expect that
  it will be run on modern computers, smartphones or tablets, so that it
  can satisfy the performance requirement.
-<<<<<<< HEAD
-=======
-\change_inserted -1730310665 1508228895
-
->>>>>>> 40294236
 \end_layout
 
 \begin_layout Standard
