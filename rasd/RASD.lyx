#LyX 2.2 created this file. For more info see http://www.lyx.org/
\lyxformat 508
\begin_document
\begin_header
\save_transient_properties true
\origin unavailable
\textclass article
\begin_preamble
\usepackage{listings}
\usepackage{xcolor}
\usepackage{pdflscape}
\usepackage{courier}
%\usepackage{mathtools}
\usepackage{graphicx}
\usepackage{booktabs}
\usepackage[T1]{fontenc}
\usepackage{lmodern}

\usepackage{listings}
\lstset{columns=fullflexible}

\usepackage{charter}

\usepackage{xspace}



% Definizione intestazioni e pie' di pagina
\usepackage{fancyhdr}
\end_preamble
\use_default_options true
\begin_modules
InStar
graphicboxes
fix-cm
fixltx2e
fixme
customHeadersFooters
pdfform
\end_modules
\maintain_unincluded_children false
\begin_forced_local_layout
Format 60
Style "In Preamble"
	Category "FrontMatter"
	Margin Static
	LatexType Paragraph
	InTitle 0
	InPreamble 1
	TocLevel -1000
	NeedProtect 0
	KeepEmpty 0
	NextNoIndent 0
	CommandDepth 0
	LatexName "dummy"
	ItemCommand item
	LabelType No_Label
	EndLabelType No_Label
	ParagraphGroup "0"
	ParIndent MM
	ParSkip 0.4
	ItemSep 0
	TopSep 0
	BottomSep 0
	LabelBottomSep 0
	ParSep 0
	NewLine 1
	Align Block
	AlignPossible Block, Center, Layout, Left, Right
	FreeSpacing 0
	PassThru 0
	ParbreakIsNewline 0
	RefPrefix OFF
	HTMLLabelFirst 0
	HTMLStyle
div.standard {
margin-bottom: 2ex;
}
	EndHTMLStyle
	HTMLForceCSS 0
	HTMLTitle 0
	Spellcheck 1
	ForceLocal 1
End
Style "In Title"
	Category "FrontMatter"
	Margin Static
	LatexType Paragraph
	InTitle 1
	InPreamble 0
	TocLevel -1000
	NeedProtect 0
	KeepEmpty 0
	NextNoIndent 0
	CommandDepth 0
	LatexName "dummy"
	ItemCommand item
	LabelType No_Label
	EndLabelType No_Label
	ParagraphGroup "0"
	ParIndent MM
	ParSkip 0.4
	ItemSep 0
	TopSep 0
	BottomSep 0
	LabelBottomSep 0
	ParSep 0
	NewLine 1
	Align Block
	AlignPossible Block, Center, Layout, Left, Right
	FreeSpacing 0
	PassThru 0
	ParbreakIsNewline 0
	RefPrefix OFF
	HTMLLabelFirst 0
	HTMLStyle
div.standard {
margin-bottom: 2ex;
}
	EndHTMLStyle
	HTMLForceCSS 0
	HTMLTitle 0
	Spellcheck 1
	ForceLocal 1
End
\end_forced_local_layout
\language english
\language_package default
\inputencoding auto
\fontencoding global
\font_roman "default" "default"
\font_sans "default" "default"
\font_typewriter "default" "default"
\font_math "auto" "auto"
\font_default_family default
\use_non_tex_fonts false
\font_sc false
\font_osf false
\font_sf_scale 100 100
\font_tt_scale 100 100
\graphics default
\default_output_format default
\output_sync 0
\bibtex_command default
\index_command default
\float_placement H
\paperfontsize default
\spacing single
\use_hyperref true
\pdf_bookmarks true
\pdf_bookmarksnumbered false
\pdf_bookmarksopen false
\pdf_bookmarksopenlevel 1
\pdf_breaklinks false
\pdf_pdfborder true
\pdf_colorlinks false
\pdf_backref false
\pdf_pdfusetitle true
\papersize default
\use_geometry true
\use_package amsmath 1
\use_package amssymb 1
\use_package cancel 1
\use_package esint 1
\use_package mathdots 1
\use_package mathtools 1
\use_package mhchem 1
\use_package stackrel 1
\use_package stmaryrd 1
\use_package undertilde 1
\cite_engine basic
\cite_engine_type default
\biblio_style plain
\use_bibtopic false
\use_indices false
\paperorientation portrait
\suppress_date false
\justification true
\use_refstyle 1
\index Index
\shortcut idx
\color #008000
\end_index
\leftmargin 2.5cm
\rightmargin 2.5cm
\secnumdepth 3
\tocdepth 3
\paragraph_separation indent
\paragraph_indentation default
\quotes_language english
\papercolumns 1
\papersides 1
\paperpagestyle default
\tracking_changes true
\output_changes false
\html_math_output 0
\html_css_as_file 0
\html_be_strict false
<<<<<<< HEAD
=======
\author -1405136424 "filippo"
\author -1730310665 "fabcars"
>>>>>>> 42a33af9
\author 666129059 "Alessandro Alfonso"
\end_header

\begin_body

\begin_layout Standard
\begin_inset ERT
status open

\begin_layout Plain Layout


\backslash
begin{titlepage}
\end_layout

\end_inset


\end_layout

\begin_layout Standard
\begin_inset ERT
status open

\begin_layout Plain Layout

\end_layout

\begin_layout Plain Layout


\backslash
newcommand{
\backslash
HRule}{
\backslash
rule{
\backslash
linewidth}{0.5mm}}
\end_layout

\begin_layout Plain Layout


\backslash
center
\end_layout

\begin_layout Plain Layout


\backslash
textsc{
\backslash
LARGE Politecnico di Milano}
\backslash

\backslash
[1.5cm] 
\backslash
textsc{
\backslash
Large Travlendar+}
\backslash

\backslash
[0.5cm]
\end_layout

\begin_layout Plain Layout


\backslash
textsc{
\backslash
Large Life, simplified}
\backslash

\backslash
[0.5cm]
\end_layout

\begin_layout Plain Layout


\backslash
textsc{
\backslash
Large Software Engineering 2}
\backslash

\backslash
[0.5cm]
\end_layout

\begin_layout Plain Layout

\end_layout

\begin_layout Plain Layout


\backslash
HRule 
\backslash

\backslash
[0.4cm] { 
\backslash
huge 
\backslash
bfseries Requirements Analysis and 
\backslash

\backslash
 Specification Document}
\backslash

\backslash
[0.4cm] 
\backslash
HRule 
\backslash

\backslash
[1.5cm]
\end_layout

\begin_layout Plain Layout


\backslash
begin{minipage}{0.4
\backslash
textwidth} 
\backslash
begin{flushleft} 
\backslash
large 
\backslash
emph{Authors:}
\backslash

\backslash
 Alessandro 
\backslash
textsc{Alfonso} 
\backslash
newline Fabrizio 
\backslash
textsc{Carsenzuola} 
\backslash
newline Filippo 
\backslash
textsc{Cremonese} 
\backslash
end{flushleft} 
\backslash
end{minipage} ~ 
\backslash
begin{minipage}{0.4
\backslash
textwidth} 
\backslash
begin{flushright} 
\backslash
large 
\backslash
emph{Supervisor:} 
\backslash

\backslash
 Elisabetta 
\backslash
textsc{Di Nitto} 
\backslash
end{flushright} 
\backslash
end{minipage}
\backslash

\backslash
[3cm]
\end_layout

\begin_layout Plain Layout

\end_layout

\end_inset


\end_layout

\begin_layout Standard
\begin_inset Graphics
	filename res/img/logopm.pdf
	display false
	width 30text%

\end_inset


\end_layout

\begin_layout Standard
\begin_inset ERT
status open

\begin_layout Plain Layout


\backslash
vfill
\end_layout

\begin_layout Plain Layout

{
\backslash
large 
\backslash
today}
\backslash

\backslash
[3cm]
\end_layout

\end_inset


\end_layout

\begin_layout Standard
\begin_inset ERT
status open

\begin_layout Plain Layout


\backslash
end{titlepage}
\end_layout

\end_inset


\begin_inset Newpage newpage
\end_inset


\end_layout

\begin_layout Standard
\begin_inset ERT
status open

\begin_layout Plain Layout


\backslash
mbox{} 
\backslash
thispagestyle{empty} 
\backslash
newpage
\end_layout

\end_inset


\end_layout

\begin_layout Standard
\begin_inset Newpage newpage
\end_inset


\end_layout

\begin_layout Standard
\begin_inset CommandInset toc
LatexCommand tableofcontents

\end_inset


\begin_inset ERT
status open

\begin_layout Plain Layout


\backslash
thispagestyle{empty}
\end_layout

\end_inset


\end_layout

\begin_layout Standard
\begin_inset Newpage newpage
\end_inset


\end_layout

\begin_layout Standard
\begin_inset ERT
status open

\begin_layout Plain Layout


\backslash
setcounter{page}{1}
\end_layout

\end_inset


\end_layout

\begin_layout Section
Introduction
\end_layout

\begin_layout Subsection
Revision history
\end_layout

\begin_layout Standard
\align center
\begin_inset Tabular
<lyxtabular version="3" rows="2" columns="4">
<features tabularvalignment="middle" tabularwidth="80page%">
<column alignment="center" valignment="middle" width="0pt">
<column alignment="center" valignment="middle" width="0pt">
<column alignment="center" valignment="middle" width="30col%">
<column alignment="center" valignment="middle" width="40col%">
<row topspace="2pt" bottomspace="2pt">
<cell alignment="center" valignment="top" usebox="none">
\begin_inset Text

\begin_layout Plain Layout
Version
\end_layout

\end_inset
</cell>
<cell alignment="center" valignment="top" usebox="none">
\begin_inset Text

\begin_layout Plain Layout
Date
\end_layout

\end_inset
</cell>
<cell alignment="center" valignment="top" usebox="none">
\begin_inset Text

\begin_layout Plain Layout
Author(s)
\end_layout

\end_inset
</cell>
<cell alignment="center" valignment="top" usebox="none">
\begin_inset Text

\begin_layout Plain Layout
Summary
\end_layout

\end_inset
</cell>
</row>
<row topspace="2pt" bottomspace="2pt">
<cell alignment="center" valignment="top" bottomline="true" usebox="none">
\begin_inset Text

\begin_layout Plain Layout
0.1
\end_layout

\end_inset
</cell>
<cell alignment="center" valignment="top" bottomline="true" usebox="none">
\begin_inset Text

\begin_layout Plain Layout
—
\end_layout

\end_inset
</cell>
<cell alignment="center" valignment="top" bottomline="true" usebox="none">
\begin_inset Text

\begin_layout Plain Layout
Alessandro Alfonso
\begin_inset Newline newline
\end_inset

Fabrizio Carsenzuola
\begin_inset Newline newline
\end_inset

Filippo Cremonese
\end_layout

\end_inset
</cell>
<cell alignment="center" valignment="top" bottomline="true" usebox="none">
\begin_inset Text

\begin_layout Plain Layout
Living document
\end_layout

\end_inset
</cell>
</row>
</lyxtabular>

\end_inset


\end_layout

\begin_layout Subsection
Purpose of the project
\end_layout

\begin_layout Standard
We're tasked to design Travlendar+, an application that helps its users
 schedule appointments and arrange for travel between them.
 The killer feature of Travlendar+ is it's ability to account for travel
 time between appointment locations.
 This allows to suggest the best travel means for any specific appointment,
 based on many factors such as time required, cost, weather, CO2 emissions,
 and so on.
 The app offers many features as it tries to be as convenient as possible
 for its users (hence the motto 
\begin_inset Quotes eld
\end_inset

Life, simplified
\begin_inset Quotes erd
\end_inset

), such as:
\end_layout

\begin_layout Itemize
<<<<<<< HEAD
automatic reservations for sharing mobility services (car, bike)
=======
in-app automatic reservations for sharing mobility services (car, bike)
>>>>>>> 42a33af9
\end_layout

\begin_layout Itemize
in-app ticket shop for public transportation (bus, metro, train, ...)
\end_layout

\begin_layout Itemize
the possibility of setting constraints such as 
\begin_inset Quotes eld
\end_inset

maximum 2km of walking for any single travel
\begin_inset Quotes erd
\end_inset


\end_layout

\begin_layout Itemize
the possibility of scheduling flexible events (see 
\begin_inset CommandInset ref
LatexCommand vref
reference "DEF: Flexible event definition"

\end_inset

)
\end_layout

\begin_layout Subsection
About this document
\end_layout

\begin_layout Standard
This document shows the functional and non-functional requirements of the
 system to be developed.
 Requirements are based on the needs expressed by the stakeholders, and
 are subject to constraints imposed by the external world.
 Common scenarios are included to document the main interactions between
 the users and the system.
 This document mainly targets the software engineers and developers who
 will have to develop the service here described, but also the project owner,
 prof.
 Di Nitto.
\end_layout

\begin_layout Subsection
Scope
\end_layout

\begin_layout Standard
Travlendar+ will be available on all the most used platforms (web, mobile
 and desktop).
 Other apps that partially cover Travlendar+ functionality already exist:
\end_layout

\begin_layout Itemize
calendar apps that provide weather information
\end_layout

\begin_layout Itemize
public transport assistants (such as Citymapper)
\end_layout

\begin_layout Itemize
public transport ticketing apps
\end_layout

\begin_layout Itemize
navigation apps (e.g.
 Google Maps)
\end_layout

\begin_layout Standard
Altough applications such as Citymapper or Google Maps already offer an
 excellent user experience, none of those apps allow to seamlessly schedule
 an appointment while keeping track of weather and travel times.
 Moreover, ticketing apps for public transportation are often poorly built,
 which increases the need for the in-app ticket purchase functionality in
<<<<<<< HEAD
 Travelendar+.
=======
 Travlendar+.
>>>>>>> 42a33af9
 The existing sharing mobility services don't offer the possibility to automatic
ally reserve the nearest vehicle at a certain date and time.
\end_layout

\begin_layout Standard
The system will need to interact with external entities and events beyond
 of our control (public transportation, sharing mobility services, weather)
 which can disrupt user experience.
 The specifications of the service are based upon the assumption that most
 of the time those external entities will behave as expected but also document
 what to do when the domain assumptions (documented in section 
\begin_inset CommandInset ref
LatexCommand ref
reference "subsec:Assumptions, dependencies and constraints"

\end_inset

) won't hold.
 
\end_layout

\begin_layout Subsection
Stakeholders
\end_layout

\begin_layout Standard
The main stakeholder in this project is our professor, Elisabetta Di Nitto,
 which we'll consider a paying customer that has tasked our development
 team to design and eventually build Travlendar+.
 The specifications and requirements for the project are coming from her.
\end_layout

\begin_layout Subsection
Reference documents
\end_layout

\begin_layout Itemize
project assignment (
\begin_inset Quotes eld
\end_inset

Mandatory Project Assignment.pdf
\begin_inset Quotes erd
\end_inset

)
\end_layout

\begin_layout Subsection
Definitions, acronyms, abbreviations
\end_layout

\begin_layout Description
\begin_inset CommandInset label
LatexCommand label
name "DEF: Flexible event definition"

\end_inset

Flexible
\begin_inset space ~
\end_inset

event An event which does not have fixed start and end times, but has a
 duration, start and end time constraints and optional location.
 The app will try to keep a free spot in order to accomodate for the flexible
 event.
 It may repeat.
 An example would be 
\begin_inset Quotes eld
\end_inset

30 minutes for lunch between 11:30 AM and 14:00 PM, every day from monday
 to friday
\begin_inset Quotes erd
\end_inset

.
\end_layout

\begin_layout Description
MVP Minimum Viable Product
\end_layout

\begin_layout Standard
\begin_inset Newpage newpage
\end_inset


\end_layout

\begin_layout Section
Overall description
\end_layout

\begin_layout Subsection
Product perspective
\end_layout

\begin_layout Standard
Travlendar+ will be composed of three major components
\end_layout

\begin_layout Subsubsection
User applications
\end_layout

\begin_layout Standard
Travlendar+ users will need to be able to use the service from their computers
 and mobile devices.We propose a web and mobile app based system.
 Users will be able to use Travlendar+ on all platforms and have their appointme
nts always available thanks to automatic synchronization.
 Basic funcionality (e.g.
 adding an event to the calendar) will be available offline, but many features
 will need internet connectivity in order for the app to be able to query
 the backend and sync data across devices.
\end_layout

\begin_layout Standard
The web frontend will be targeted at modern browsers with support for HTML5,
 CSS3 and recent JS APIs.
 Shims will be used to ensure the best possibile compatibility with older
 browsers, altough not all features will be available to legacy clients.
 Mobile applications will need to support 95% of the user base of iOS and
 Android when the app will be released, which at the time of writing this
 document means supporting Android 4.4+ and iOS 10+.
\end_layout

\begin_layout Subsubsection
Administrative backend
\end_layout

\begin_layout Standard
An administrative web application will be needed to provide customer support
 and to manage the system.
 From there it will be possible to consult usage statistics, monitor service
 status and so on.
\end_layout

\begin_layout Standard
The backend will be accessible only to authenticated Travlendar+ staff.
\end_layout

\begin_layout Subsubsection
Business logic (server side backend)
\end_layout

\begin_layout Standard
Most of Travlendar+ advanced functionality will depend on server side services:
\end_layout

\begin_layout Itemize
map data and travel itineraries
\end_layout

\begin_layout Itemize
public transport information such as timetables, costs, realtime status
\end_layout

\begin_layout Itemize
sharing mobility services informations and functionality (e.g.
 automatic reservations)
\end_layout

\begin_layout Itemize
calendar data storage and synchronization between devides
\end_layout

\begin_layout Itemize
push notifications
\end_layout

\begin_layout Standard
A considerable amount of these functionalities will need data and services
 from external entities.
 Implementation details such as the specific service to use for weather
 data are left to the design document.
\begin_inset Note Note
status open

\begin_layout Plain Layout
It could be implemented as an ensemble of loosely coupled services, built
 using consolidated technologies.
 This design choice allows for easier scalability and flexibility, and reliabili
ty via redundancy of critical components.
 
\end_layout

\end_inset


\end_layout

\begin_layout Paragraph
Data sources and external services
\end_layout

\begin_layout Standard
<<<<<<< HEAD
Travelendar+ is a modern application based on the latest technological and
 economic innovations so that its users can take advantages of different
 recent services: users can use sharing mobility to move quickly and comfortably
, check the status of the interessed trasportation mean and verify the weather
 conditions of the appointment location directly from the app.
\end_layout

\begin_layout Standard
We propose a web and mobile app based system.
 Users will be able to use Travelendar+ on all platforms and have their
 appointments always available thanks to automatic synchronization.
 Basic funcionality (e.g.
 adding an event to the calendar) will be available offline, but many features
 will need internet connectivity in order for the app to be able to query
 the backend and sync data across devices.
\end_layout

\begin_layout Standard
The web frontend will be targeted at modern browsers with support for HTML5,
 CSS3 and recent JS APIs.
 Shims will be used to ensure the best possibile compatibility with older
 browsers, altough not all features will be available to legacy clients.
\end_layout

\begin_layout Standard
The backend will be implemented as an ensemble of loosely coupled microservices,
 built using consolidated technologies.
 This design choice allows for easier scalability and flexibility, and reliabili
ty via redundancy of critical components.
\end_layout

\begin_layout Standard
Public transport data will be sourced from the relevant companies APIs and
 websites.
 Weather and map data will come from an external service.
=======
This data will come from external sources:
\end_layout

\begin_layout Itemize
public transport information
\end_layout

\begin_layout Itemize
weather forecast
\end_layout

\begin_layout Itemize
maps
\end_layout

\begin_layout Itemize
traffic information
\end_layout

\begin_layout Standard
This services will be provided by or depend on external services:
\end_layout

\begin_layout Itemize
Sharing mobility services (find and reserve vehicles)
\end_layout

\begin_layout Itemize
Public transportation tickets
\end_layout

\begin_layout Standard
This services may be provided by external services (the decision to implement
 in-house or not is left to the design phase):
\end_layout

\begin_layout Itemize
Route planning
\end_layout

\begin_layout Standard
\begin_inset Note Note
status open

\begin_layout Plain Layout
Review this section, I probably forgot something
\end_layout

\end_inset


>>>>>>> 42a33af9
\end_layout

\begin_layout Subsubsection
Class diagrams
\end_layout

\begin_layout Standard
\begin_inset Graphics
	filename class_diagram/class_diagram.plantuml
	display false
	width 100col%

\end_inset


\change_inserted -1730310665 1508499468

\end_layout

\begin_layout Subsubsection
State charts
\end_layout

\begin_layout Subsection
Main product functionality
\end_layout

\begin_layout Standard
Here we describe the main functionality that Travlendar+ will provide.
 Detailed functional and non functional requirements are described in section
 
\begin_inset CommandInset ref
LatexCommand ref
reference "sec:Specific-requirements"

\end_inset

.
\end_layout

\begin_layout Subsubsection
Appointments managment
\end_layout

\begin_layout Standard
Users will be able to manage their appointments by adding, editing and removing
 them.
 Multiple calendars can be used (e.g.
 a user can have a Work and a Personal calendar).
 They will be able to share single events and entire calendars with other
 people (even not registered to Travlendar+) by generating a sharing link
 or sending an email.
 A warning will be shown if it is not possible to reach an appointment destinati
on in time or if the appointment makes scheduling a flexible event impossible.
\end_layout

\begin_layout Subsubsection
Travel planning
\end_layout

\begin_layout Standard
Users will be able to plan for travel between appointments.
 They can associate to an appointment a starting location and time from
 where they will reach the destination (by default the ones of the previous
 event in that day, if present).
 They will receive suggestions compatible with the travel means they can
 use, and be able to see (when applicable):
\end_layout

\begin_layout Itemize
cost of the trip
\end_layout

\begin_layout Itemize
estimated time taken
\end_layout

\begin_layout Itemize
calories
\end_layout

\begin_layout Itemize
distance
\end_layout

\begin_layout Itemize
weather forecast
\end_layout

\begin_layout Itemize
CO2 emissions
\end_layout

\begin_layout Standard
A notification will inform the users in case of bad weather, strikes, accidents
 along the way and unabailability of sharing mobility vehicles.
\end_layout

\begin_layout Subsubsection
Automatic sharing mobility vehicle reservations
\end_layout

\begin_layout Standard
Users will be able to program automatic reservation of a sharing mobility
 vehicle for their appointments, and our service will start searching for
 a vehicle to reserve near to their position a configurable amount of time
 before the start of the trip.
 If no vehicles are available the users will receive a notification and
 alternative travel suggestions.
\end_layout

\begin_layout Subsubsection
In-app tickets shop
\end_layout

\begin_layout Standard
Users will be able to buy tickets and passes for public transportation directly
 in the app.
\end_layout

\begin_layout Subsection
Non functional requirements
\end_layout

\begin_layout Standard
\begin_inset Note Note
status open

\begin_layout Plain Layout
This section should be reviewed and probably moved elsewhere or up in the
 hierarchy
\end_layout

\end_inset


\end_layout

\begin_layout Standard
Travlendar+ should be:
\end_layout

\begin_layout Itemize
fast (see section 
\begin_inset CommandInset ref
LatexCommand ref
reference "subsec:Performance-requirements"

\end_inset

)
\end_layout

\begin_layout Itemize
multiplatform
\end_layout

\begin_deeper
\begin_layout Itemize
Desktop web app
\end_layout

\begin_layout Itemize
Mobile app (iOS and Android)
\end_layout

\end_deeper
\begin_layout Itemize
scalable for an increasing number of users that use Travlendar+
\end_layout

\begin_layout Itemize
available 24/7
\end_layout

\begin_layout Itemize
simple and user-friendly
\end_layout

\begin_layout Itemize
secure and privacy respecting (see section 
\begin_inset CommandInset ref
LatexCommand ref
reference "subsec:Legal-constraints"

\end_inset

)
\end_layout

\begin_layout Subsection
User characteristics
\end_layout

\begin_layout Standard
The application is primarily designed to be used by registered, logged in
 users.
 Non registered users can interact with Travlendar+ on some occasions.
 Here are documented the main characteristics and interactions for registered
 and unregistered users.
\end_layout

\begin_layout Subsubsection
First time users
\end_layout

\begin_layout Standard
Users may start using Travlendar+ when:
\end_layout

\begin_layout Itemize
they access the web app (directly, from a search engine or otherwise)
\end_layout

\begin_layout Itemize
they download the app for the first time on a certain device
\end_layout

\begin_layout Itemize
they are sent an invite to try the app from a registered user
\end_layout

\begin_layout Standard
In each case the users are sent to an informational page (or application
 screen depending on the used platform) that shows the main features of
 Travlendar+ and invites them to sign up.
 Users that decide to sign up are asked an email and a password and will
 receive a confirmation email on the specified address.
\end_layout

\begin_layout Subsubsection
Unregistered users with a sharing link
\end_layout

\begin_layout Standard
Unregistered users (identified by an email address and other optional informatio
ns) may be invited to an event by a registered user.
 An email is sent to them as a reminder.
 The email contains all relevant informations about the event such as name,
 date and time, location, weather forecast, and also a link to view the
 event in the web-based version of the app, which can be used to view updated
 information about the event.
\end_layout

\begin_layout Standard
The email invites them to sign up to Travlendar+ with a link to the informationa
l page.
\end_layout

\begin_layout Subsubsection
Registered users
\end_layout

\begin_layout Standard
Registered users will be identified by their email and a password.
 Other informations will be asked when appropriate:
\end_layout

\begin_layout Itemize
a dismissible 
\begin_inset Quotes eld
\end_inset

complete your profile
\begin_inset Quotes erd
\end_inset

 button will be visible in the main screen of the app
\end_layout

\begin_deeper
\begin_layout Itemize
it will lead to the profile settings page/screen which offers to input and
 modify all account information
\end_layout

\end_deeper
\begin_layout Itemize
when planning the first travel users will be asked
\end_layout

\begin_deeper
\begin_layout Itemize
which transportation means they can and cannot use
\end_layout

\begin_layout Itemize
account information for sharing mobility services
\end_layout

\begin_layout Itemize
the maximum walking distance for any single travel
\end_layout

\end_deeper
\begin_layout Itemize
credit card information will be asked on the first payment
\end_layout

\begin_layout Standard
The account settings page/screen will be accessible at any moment to edit
 the provided information.
\end_layout

\begin_layout Subsection
\begin_inset CommandInset label
LatexCommand label
name "subsec:Assumptions, dependencies and constraints"

\end_inset

<<<<<<< HEAD
Assumptions, dependencies and constraints
=======
Assumptions and dependencies
>>>>>>> 42a33af9
\end_layout

\begin_layout Standard
Travlendar+ needs to interact with many entities and cope with events beyond
 our control, which can disrupt user experience.
 Here we document constraints and assumptions which we'll rely on in our
 design.
\end_layout

\begin_layout Subsubsection
Data sources and external services
\end_layout

\begin_layout Standard
In order to provide our users convenient services such as automatic car
 sharing reservations or weather-aware travel planning we need to source
 data from external entities which cannot be expected to be perfectly reliable.
 The specifications of the service are based upon the assumption that most
 of the time those external services will behave as expected but also document
 what to do when this assumption won't hold.
\end_layout

\begin_layout Paragraph
Commercial agreements
\end_layout

\begin_layout Standard
Some of the external services (e.g.
 public transportation tickets) don't have a public API available, and an
 agreement with the companies providing the service will be needed in order
 to gain access and use their APIs.
\end_layout

\begin_layout Subsubsection
Area limit and app availability
\end_layout

\begin_layout Standard
We assume that appointments for which the user wants help scheduling his
 travels are limited to the same area (e.g.
 the metropolitan area of Milan).
 The app will be available only to users of certain supported cities, initially
 targeting the mostly populated Italian cities for the MVP.
 Many factors make this constraint necessary:
\end_layout

\begin_layout Itemize
public transportation regulations, prices, ticketing systems and timetables
 (and associated data sources) vary wildly in quality, format and availability
 between cities
\end_layout

\begin_layout Itemize
time estimates on long travels — especially when involving public transportation
 — are not accurate
\end_layout

\begin_layout Subsubsection
Other assumptions
\end_layout

\begin_layout Standard
We suppose these conditions will be respected at any given time:
\end_layout

\begin_layout Itemize
users input correctly all relevant informations about their appointments
<<<<<<< HEAD
\end_layout

\begin_layout Itemize
users have a reliable internet connection
=======
\end_layout

\begin_layout Itemize
users have a reliable internet connection
\end_layout

\begin_layout Subsection
\begin_inset CommandInset label
LatexCommand label
name "subsec:Legal-constraints"

\end_inset

Legal constraints
\end_layout

\begin_layout Standard
Travlendar+ will need to comply with the law of the states of the targeted
 users, which will include, but not limited to:
\end_layout

\begin_layout Itemize
European 
\begin_inset Quotes eld
\end_inset

Cookie Law
\begin_inset Quotes erd
\end_inset

 (Directive 2002/58/EC)
>>>>>>> 42a33af9
\end_layout

\begin_layout Itemize
European General Data Protection Regulation (2016/679)
\end_layout

\begin_layout Standard
<<<<<<< HEAD
\begin_inset Newpage newpage
\end_inset
=======
Proper review by a lawyer will need to be performed before the start of
 the development of the product.
 Law compliance is not expected to be a major issue with regards to the
 requirements in this document.
 
\end_layout

\begin_layout Standard
\begin_inset Newpage newpage
\end_inset


\end_layout

\begin_layout Section
\begin_inset CommandInset label
LatexCommand label
name "sec:Specific-requirements"

\end_inset

Specific requirements
\end_layout

\begin_layout Standard
This section will analyze in detail functional and non-functional requirements
 that the developed system has to satisfy, when the domain properties previously
 denoted hold and referring to the declared goals.
\end_layout

\begin_layout Subsection
Functional requirements
\end_layout

\begin_layout Standard
\begin_inset Note Note
status open

\begin_layout Plain Layout
TODO: this section needs to be finished
\end_layout

\end_inset


\end_layout

\begin_layout Standard
The functional requirements include the functionalities that the system
 must necessarily have and describe the interactions between the system
 developed and the external environment independently from the implementation.
 They are divided into functionality categories as follows.
\end_layout

\begin_layout Subsubsection
User account managment
\end_layout

\begin_layout Standard
The following operations must be supported:
\end_layout

\begin_layout Itemize
User registration
\end_layout

\begin_layout Itemize
User authentication
\end_layout

\begin_layout Itemize
User settings
\end_layout

\begin_deeper
\begin_layout Itemize
Allows to change user informations such as email, password, etc...
\end_layout
>>>>>>> 42a33af9

\begin_layout Itemize
Allows to set constraints on the transportation means the user can employ
\end_layout

\end_deeper
\begin_layout Itemize
Password reset
\end_layout

\begin_deeper
\begin_layout Itemize
An email is sent to the user when he requests to reset his password
\end_layout

\begin_layout Itemize
The email contains a link that allows to change the password
\end_layout

\begin_layout Itemize
Passwords must not be sent by email
\end_layout

\end_deeper
\begin_layout Subsubsection
Calendar and events managment
\end_layout

\begin_layout Itemize
Users can create, edit and delete calendars
\end_layout

\begin_layout Itemize
Users can view their calendars and events
\end_layout

\begin_layout Itemize
Users can add events to one of their calendars
\end_layout

\begin_layout Itemize
Users can modify their events
\end_layout

\begin_layout Itemize
Users can delete an event
\end_layout

\begin_layout Itemize
Users can share an event or an entire calendar with another person by email
 or link
\end_layout

\begin_layout Itemize
Users can choose to receive reminders (via push notifications and/or email)
 for their events
\end_layout

\begin_layout Subsubsection
Travel planning
\end_layout

\begin_layout Standard
When creating or modifying an event users will be able to specify a location
 and schedule their travel from the previous event location.
\end_layout

\begin_layout Itemize
Users must be warned if it appears that there's no suitable transportation
 mean to reach an appointment in time
\end_layout

\begin_layout Itemize
Plan for travel between appointments, using smart suggestions given by the
 app:
\end_layout

\begin_deeper
\begin_layout Itemize
Using the preference and the coinstraints set by the users, the application
 has to give to the users a list that contains the best solutions
\end_layout

\begin_layout Itemize
Users can choose the preferred (from the list) path for the scheduled trip
 or ask for more solutions
\change_inserted -1405136424 1508346705

\end_layout

\begin_layout Itemize

\change_inserted -1405136424 1508346705
find the best way (in terms of time, cost, distance, carbon emissions, ...)
 to reach the destination
\end_layout

\begin_layout Itemize

\change_inserted -1405136424 1508346705
schedule automatic reservation of a vehicle
\end_layout

\begin_layout Itemize

\change_inserted -1405136424 1508346705
buy tickets or passes for public transportation
\change_unchanged

\end_layout

\end_deeper
\begin_layout Itemize
Buy tickets or passes for public transportation:
\end_layout

\begin_deeper
\begin_layout Itemize
Users are able to by tickets or passes directly from the app
\end_layout

\end_deeper
\begin_layout Itemize
Make reservations for sharing mobility services directly in-app:
\end_layout

\begin_deeper
\begin_layout Itemize
Users can choose to use sharing mobility since when they schedule an appointment
, then the app will search a shared vehicle from an hour before the scheduled
 departure
\end_layout

\end_deeper
\begin_layout Subsubsection

\change_inserted -1405136424 1508491922
Flexible events
\end_layout

\begin_layout Itemize
Schedule 
\begin_inset Quotes eld
\end_inset

flexible events
\begin_inset Quotes erd
\end_inset

:
\end_layout

\begin_deeper
\begin_layout Enumerate
Users are able to set constraints on what they must do during the day (e.g.
 maybe a user want to have lunch between 12 am and 2 pm) and the app must
 consider the user's preference
\end_layout

<<<<<<< HEAD
\begin_layout Enumerate
=======
\begin_layout Itemize
>>>>>>> 42a33af9
The app must notify users if they are going to schedule an event that go
 against the set constraints
\end_layout

\end_deeper
\begin_layout Itemize
Find the best way (in term of time, distance, cost, carbon emission,...) to
 reach the destination:
\end_layout

\begin_deeper
\begin_layout Itemize
Users can set their preference for each or for only one specific trip
\end_layout

\begin_layout Itemize
The preference can be modify in every moment
\end_layout

\end_deeper
\begin_layout Itemize
Get a notification if the scheduled trip should be changed:
\end_layout

\begin_deeper
\begin_layout Itemize
App must notify the users if it is no longer possible to follow the established
 trip, for any reason
\end_layout

\begin_layout Itemize
The users must be notify if they schedule a trip some days before and:
\end_layout

\begin_deeper
\begin_layout Itemize
It's raining and in the trip is expected the use of a bike
\end_layout

\begin_layout Itemize
There is bus striking and the bus is included in the trip
\end_layout

\begin_layout Itemize
The app can't fine a sharing vehicle until 30 minutes before the scheduled
 starting of the trip
\end_layout

\end_deeper
\begin_layout Itemize
The users are able to change the scheduled trip after getting the notification
\change_inserted -1405136424 1508346719

\end_layout

\end_deeper
\begin_layout Itemize

\change_inserted -1405136424 1508346719
get a notification if the scheduled trip should be changed due to
\end_layout

\begin_deeper
\begin_layout Itemize

\change_inserted -1405136424 1508346719
bad weather forecast (for bike and walking trips)
\end_layout

\begin_layout Itemize

\change_inserted -1405136424 1508346719
public transportation strikes, accidents, etc
\end_layout

\begin_layout Itemize

\change_inserted -1405136424 1508346760
unavailability of sharing mobility vehicles to reserve automatically
\end_layout

\end_deeper
\begin_layout Itemize

\change_inserted -1405136424 1508493425
modify their profile information
\end_layout

\begin_deeper
\begin_layout Itemize

\change_inserted -1405136424 1508493430
The system has to allow the user to modify his/her personal information
 (payment method, email, phone number,...)
\change_unchanged

\end_layout

\end_deeper
\begin_layout Subsection
\begin_inset CommandInset label
LatexCommand label
name "subsec:Performance-requirements"

\end_inset

Performance and responsivness requirements
\end_layout

\begin_layout Standard
Users expect apps and websites to be fast and responsive, which entails
 both technical and UI requirements.
 We fix the following response times:
\end_layout

\begin_layout Itemize
1 second maximum response time for most pages and actions, including
\end_layout

\begin_deeper
\begin_layout Itemize
showing the main screen (starting the app)
\end_layout

\begin_layout Itemize
showing the details screen for an event
\end_layout

\begin_layout Itemize
inserting or modifying an event
\end_layout

\begin_layout Itemize
updating profile information
\end_layout

\end_deeper
\begin_layout Itemize
15 seconds to load trip suggestions
\end_layout

\begin_layout Itemize
1 minute maximum delay for receiving scheduled notifications
\end_layout

\begin_layout Standard
Trip suggestions should be loaded incrementally, so that informations can
 be displayed to the user as soon as possible.
 In order to give hints to the user as to when the app is loading or processing
 spinners will be shown for each waiting period longer than 1 second.
\end_layout

\begin_layout Subsection
Design constraints
\end_layout

\begin_layout Subsubsection
Standards compliance
\end_layout

\begin_layout Paragraph
<<<<<<< HEAD
Data export formats
=======

\change_inserted -1405136424 1508339167
Data interchange formats
\end_layout

\begin_layout Standard

\change_inserted -1405136424 1508486761
In order to allow interoperation with other calendar applications Travlendar+
 will need to support iCalendar and CalDAV formats.
 Another custom format such as JSON or XML may be used for exporting data
 that is not supported by the other two standard formats.
>>>>>>> 42a33af9
\end_layout

\begin_layout Subsubsection
Hardware limitations
\end_layout

\begin_layout Standard
<<<<<<< HEAD
Our app doesn't have particular hardware constraints., but we expect that
=======
Our app doesn't have particular hardware constraints, but we expect that
>>>>>>> 42a33af9
 it will be run on modern computers, smartphones or tablets, so that it
 can satisfy the performance requirement.
\end_layout

\begin_layout Standard
\begin_inset Newpage newpage
\end_inset


\end_layout

\begin_layout Section
Scenarios
\end_layout

\begin_layout Standard
This section will present some possible situations that may occur from the
 interaction between a user and the system developed.
\end_layout

\begin_layout Subsection
Elisabetta is curious about Travlendar+
\end_layout

\begin_layout Standard
Lily tells Elisabetta about a new service called PowerEnjoy: Elisabetta,
 now curious, tries to register to Travlendar+.
 She visits the homepage, browses the site a little and then proceeds to
 the registration page.
 Alice then enters all the data needed by the system to complete the process:
 name and surname, username, email address, password and credit card data.
 To complete the sign-up she finally enters the billing information.
 Once everything is done, the system sends her a confirmation mail with
 a link used to activate her new account.
 She has now completed the registration, and she can log into the system
 and use all the services given by our app.
\end_layout

\begin_layout Standard
\begin_inset space \quad{}
\end_inset


\end_layout

\begin_layout Subsection
Filippo is getting married!
\end_layout

\begin_layout Standard
Filippo gets married and, to live with his wife, he has to move freom his
 parents' house to the new one.
 So when he insert a new event doesn't want that the app calculates the
 route from his old house, because it is quite distance from the new one
 and the expected travel time would be incorrect.
 He can access to his personal private area (after having logged in) and,
 by clicking “Edit Personal Data", he inserts the new data in the system,
 and finally he saves the changes.
 Filippo can now use the app again and stay happy with his wife (having
 some children).
\end_layout

\begin_layout Standard
\begin_inset space \quad{}
\end_inset


\end_layout

\begin_layout Subsection
Alessandro is always drunk
\end_layout

\begin_layout Standard
Alessandro is a good boy, but he has one really bad habit: on Sunday he
 goes out with his friends and he drinks a lot; on Monday he has his duties
 to do but, having an hangover, he forgets some things.
 Fortunately, he has an account on Travlendar+, so on Friday he makes a
 note of all his appointments on the calendar.
 The application not only reminds him his scheduled events with a notification,
 but also allows him to open a navigation app (e.g.
 Google Maps) .
 So, on Monday Alessandro will arrive in time at work and his department
 boss won't fire him.
 Thanks Travlendar+!
\begin_inset Newpage pagebreak
\end_inset


\end_layout

\begin_layout Subsection
Fabrizio, the sport addicted
\end_layout

\begin_layout Standard
Fabrizio is a sport addicted and he really belives in the problem of air
 pollution, so he prefers not to use car or motor vehicles.
 In his preference he can sets to select always the most ecologic route,
 so that he can runs or cycles around the city.
 He does sport and doesn't pollute the air! But if he is in hurry because
 he has an appointment with his girlfriend (and if he arrives late she will
 stay angry for the whole day), when he shedueles this event, he can choose
 the quickest route.
 An exception can be made for just one time: it is for a good reason!
\end_layout

\begin_layout Standard
\begin_inset space \quad{}
\end_inset


\end_layout

\begin_layout Subsection
Michele, the motobiker
\end_layout

\begin_layout Standard
Michele, is in love with his motorbike.
 He moves all around Milan with it, so that he can avoid traffic congestion
 because he is always in hurry.
 He is a very busy man especially near lunch time, but he wants to eat everyday
 between 12 am and 2 pm, so he schedules lunch as a flexible and recurrent
 event.
 The app day by day will manage Michele's lunch itself (choosing the best
 moment during the interval of time that Michele has set) in order to give
 him the time that he has set in his preference.
 If Michele doesn't have enough time between 12am and 2 pm to have lunch,
 the application will notify him this fact and then Michele can choose whether
 have a shorter lunch or delete (or modify) another event.
 Poor Michele!
\end_layout

\begin_layout Subsection
Luca and his birthday
\end_layout

\begin_layout Standard
Luca is a very raver boy.
 He really like party and for his birthday he wants to invite a lot of people.
 Luca is looking for an application that lets him to share this event to
 his friends.
 Fortunatly, browsing on a search engin he finds out Travlendar+.
 He now can create a big shared party, maybe a lot expensive for him, but
 this birthday will never be forgotten.
 
\end_layout

\begin_layout Standard
\begin_inset Newpage newpage
\end_inset


\end_layout

\begin_layout Section
Models 
\end_layout

\begin_layout Standard
In this section we are going to abstract from the previously seen scenarios
 in order to have a more high-level description.
 For this purpose we will use UML (Uniﬁed Modeling Language) diagrams.
 
\end_layout

\begin_layout Subsection
Use cases model 
\end_layout

\begin_layout Standard
From previously denoted scenarios and from the whole analysis we did in
 this document, we individuated the use cases of the system to be developed.
 In these pictures there are some use Cases diagram which represent actors,
 their use cases and their interactions.
 Then some of them are better explained using a less formal and more narrative
 way.
\end_layout

\begin_layout Standard
\begin_inset Float figure
wide false
sideways false
status collapsed

\begin_layout Plain Layout
\align center
\begin_inset Graphics
	filename res/img/Usecase_guest.png
	width 60text%

\end_inset


\end_layout

\begin_layout Plain Layout
\begin_inset Caption Standard

\begin_layout Plain Layout
Guest Use Case
\end_layout

\end_inset


\end_layout

\end_inset


\end_layout

\begin_layout Standard
\begin_inset Float figure
wide false
sideways false
status collapsed

\begin_layout Plain Layout
\align center
\begin_inset Graphics
	filename res/img/usecase_user.png
	width 100text%

\end_inset


\end_layout

\begin_layout Plain Layout
\begin_inset Caption Standard

\begin_layout Plain Layout
User Use Case
\end_layout

\end_inset


\end_layout

\end_inset


\end_layout

\begin_layout Standard
\begin_inset Float figure
wide false
sideways false
status collapsed

\begin_layout Plain Layout
\align center
\begin_inset Graphics
	filename res/img/Usecase_disuser.png
	width 100text%

\end_inset


\end_layout

\begin_layout Plain Layout
\begin_inset Caption Standard

\begin_layout Plain Layout
Deactivated User Use Case
\end_layout

\end_inset


\end_layout

\end_inset


\end_layout

\begin_layout Standard
\begin_inset Newpage newpage
\end_inset


\end_layout

\begin_layout Subsubsection
Registration
\end_layout

\begin_layout Standard
\begin_inset Tabular
<lyxtabular version="3" rows="5" columns="2">
<features tabularvalignment="middle">
<column alignment="center" valignment="top" width="20text%">
<column alignment="block" valignment="middle" width="75text%">
<row>
<cell alignment="center" valignment="top" topline="true" bottomline="true" usebox="none">
\begin_inset Text

\begin_layout Plain Layout
Actors
\end_layout

\end_inset
</cell>
<cell alignment="block" valignment="middle" topline="true" bottomline="true" usebox="none">
\begin_inset Text

\begin_layout Plain Layout
\begin_inset ERT
status open

\begin_layout Plain Layout


\backslash
vspace{0.15cm}
\end_layout

\end_inset

Guest
\begin_inset ERT
status open

\begin_layout Plain Layout


\backslash
vspace{0.15cm}
\end_layout

\end_inset


\end_layout

\end_inset
</cell>
</row>
<row>
<cell alignment="center" valignment="top" bottomline="true" usebox="none">
\begin_inset Text

\begin_layout Plain Layout
Preconditions
\end_layout

\end_inset
</cell>
<cell alignment="block" valignment="top" bottomline="true" usebox="none">
\begin_inset Text

\begin_layout Plain Layout
\begin_inset ERT
status open

\begin_layout Plain Layout


\backslash
vspace{0.15cm}
\end_layout

\end_inset

The guest has a working Internet connection and he has not registered an
 account yet.
\begin_inset ERT
status open

\begin_layout Plain Layout


\backslash
vspace{0.15cm}
\end_layout

\end_inset


\end_layout

\end_inset
</cell>
</row>
<row>
<cell alignment="center" valignment="top" bottomline="true" usebox="none">
\begin_inset Text

\begin_layout Plain Layout
Events
\end_layout

\end_inset
</cell>
<cell alignment="block" valignment="top" bottomline="true" usebox="none">
\begin_inset Text

\begin_layout Enumerate
The guest reaches the registration page 
\end_layout

\begin_layout Enumerate
The system requires the guest to enter all his/her personal information
 and login credentials along with the verification code, sent by email
\end_layout

\begin_layout Enumerate
The guest types the requested information and presses the ’Next’ button
\end_layout

\begin_layout Enumerate
The system verifies the uniqueness of the email, the equality of the twice
 typed passwords
\end_layout

\begin_layout Enumerate
The system notifies the guest that he is going to be redirected to an external
 service web page where he will be required to enter his billing information
\end_layout

\begin_layout Enumerate
The system receives a confirmation from the external payment service about
 the correctness of the billing information
\end_layout

\begin_layout Enumerate
The system shows to the guest a recap of the information already provided
 and requires him to confirm them, to read and accept the EULA and complete
 the registration
\end_layout

\begin_layout Enumerate
The guest ticks the “I read carefully, and I accept the genral condition”
 box and presses the “Confirm and Complete Registration” button
\end_layout

\begin_layout Enumerate
The system sends an email to notify the correct registration to the guest
\end_layout

\begin_layout Enumerate
The system reports the registration and redirects the user to the login
 page
\end_layout

\end_inset
</cell>
</row>
<row>
<cell alignment="center" valignment="top" bottomline="true" usebox="none">
\begin_inset Text

\begin_layout Plain Layout
Postconditions
\end_layout

\end_inset
</cell>
<cell alignment="block" valignment="top" bottomline="true" usebox="none">
\begin_inset Text

\begin_layout Plain Layout
\begin_inset ERT
status open

\begin_layout Plain Layout


\backslash
vspace{0.15cm}
\end_layout

\end_inset

The user has signed up.
\begin_inset ERT
status open

\begin_layout Plain Layout


\backslash
vspace{0.15cm}
\end_layout

\end_inset


\end_layout

\end_inset
</cell>
</row>
<row>
<cell alignment="center" valignment="top" bottomline="true" usebox="none">
\begin_inset Text

\begin_layout Plain Layout
Exceptions
\end_layout

\end_inset
</cell>
<cell alignment="block" valignment="top" bottomline="true" usebox="none">
\begin_inset Text

\begin_layout Plain Layout
\begin_inset ERT
status open

\begin_layout Plain Layout


\backslash
vspace{0.15cm}
\end_layout

\end_inset

The email the guest typed has been already used.
 The second password does not match with the first one.
 One of the fields is empty.
 The Taxpayer's Code is not in compliance with the other guest's personal
 information.
 The code sent by email arrives in the guest's spam inbox.
 The external payment service didn't confirm the billing information.
 The guest did not accept the EULA.
 In these cases the system notifies the error and cannot complete the registrati
on.
\begin_inset ERT
status open

\begin_layout Plain Layout


\backslash
vspace{0.15cm}
\end_layout

\end_inset


\end_layout

\end_inset
</cell>
</row>
</lyxtabular>

\end_inset


\end_layout

\begin_layout Subsubsection
Log in
\end_layout

\begin_layout Standard
\paragraph_spacing onehalf
\begin_inset Tabular
<lyxtabular version="3" rows="5" columns="2">
<features tabularvalignment="middle">
<column alignment="center" valignment="top" width="20text%">
<column alignment="block" valignment="middle" width="75text%">
<row>
<cell alignment="center" valignment="top" topline="true" bottomline="true" usebox="none">
\begin_inset Text

\begin_layout Plain Layout
Actors
\end_layout

\end_inset
</cell>
<cell alignment="block" valignment="top" topline="true" bottomline="true" usebox="none">
\begin_inset Text

\begin_layout Plain Layout
\begin_inset ERT
status open

\begin_layout Plain Layout


\backslash
vspace{0.15cm}
\end_layout

\end_inset

User
\begin_inset ERT
status open

\begin_layout Plain Layout


\backslash
vspace{0.15cm}
\end_layout

\end_inset


\end_layout

\end_inset
</cell>
</row>
<row>
<cell alignment="center" valignment="top" bottomline="true" usebox="none">
\begin_inset Text

\begin_layout Plain Layout
Preconditions
\end_layout

\end_inset
</cell>
<cell alignment="block" valignment="top" bottomline="true" usebox="none">
\begin_inset Text

\begin_layout Plain Layout
\begin_inset ERT
status open

\begin_layout Plain Layout


\backslash
vspace{0.15cm}
\end_layout

\end_inset

The actor has a working Internet connection and he has already registered
 his account.
\begin_inset ERT
status open

\begin_layout Plain Layout


\backslash
vspace{0.15cm}
\end_layout

\end_inset


\end_layout

\end_inset
</cell>
</row>
<row>
<cell alignment="center" valignment="top" bottomline="true" usebox="none">
\begin_inset Text

\begin_layout Plain Layout
Events
\end_layout

\end_inset
</cell>
<cell alignment="block" valignment="top" bottomline="true" usebox="none">
\begin_inset Text

\begin_layout Enumerate
The actor reaches the log in page 
\end_layout

\begin_layout Enumerate
The system requires the actor to enter his email and password 
\end_layout

\begin_layout Enumerate
The actor types the requested information and press the ’Log in’ button
\end_layout

\begin_layout Enumerate
The system verifies the correctness of the email and password
\end_layout

\begin_layout Enumerate
The system redirects the actor to his personal page
\end_layout

\end_inset
</cell>
</row>
<row>
<cell alignment="center" valignment="top" bottomline="true" usebox="none">
\begin_inset Text

\begin_layout Plain Layout
Postconditions
\end_layout

\end_inset
</cell>
<cell alignment="block" valignment="top" bottomline="true" usebox="none">
\begin_inset Text

\begin_layout Plain Layout
\begin_inset ERT
status open

\begin_layout Plain Layout


\backslash
vspace{0.15cm}
\end_layout

\end_inset

The actor is logged in.
\begin_inset ERT
status open

\begin_layout Plain Layout


\backslash
vspace{0.15cm}
\end_layout

\end_inset


\end_layout

\end_inset
</cell>
</row>
<row>
<cell alignment="center" valignment="top" bottomline="true" usebox="none">
\begin_inset Text

\begin_layout Plain Layout
Exceptions
\end_layout

\end_inset
</cell>
<cell alignment="block" valignment="top" bottomline="true" usebox="none">
\begin_inset Text

\begin_layout Plain Layout
\begin_inset ERT
status open

\begin_layout Plain Layout


\backslash
vspace{0.15cm}
\end_layout

\end_inset

The email or the password the actor typed are not correct.
 One of the fields is empty.
 In these cases the actor can’t complete the log in.
 The system notifies the error and cannot complete the login.
\begin_inset ERT
status open

\begin_layout Plain Layout


\backslash
vspace{0.15cm}
\end_layout

\end_inset


\end_layout

\end_inset
</cell>
</row>
</lyxtabular>

\end_inset


\end_layout

\begin_layout Subsubsection
Edit personal information
\end_layout

\begin_layout Standard
\paragraph_spacing onehalf
\begin_inset Tabular
<lyxtabular version="3" rows="5" columns="2">
<features tabularvalignment="middle">
<column alignment="center" valignment="top" width="20text%">
<column alignment="block" valignment="middle" width="75text%">
<row>
<cell alignment="center" valignment="top" topline="true" bottomline="true" usebox="none">
\begin_inset Text

\begin_layout Plain Layout
Actors
\end_layout

\end_inset
</cell>
<cell alignment="block" valignment="top" topline="true" bottomline="true" usebox="none">
\begin_inset Text

\begin_layout Plain Layout
\begin_inset ERT
status open

\begin_layout Plain Layout


\backslash
vspace{0.15cm}
\end_layout

\end_inset

User
\begin_inset ERT
status open

\begin_layout Plain Layout


\backslash
vspace{0.15cm}
\end_layout

\end_inset


\end_layout

\end_inset
</cell>
</row>
<row>
<cell alignment="center" valignment="top" bottomline="true" usebox="none">
\begin_inset Text

\begin_layout Plain Layout
Preconditions
\end_layout

\end_inset
</cell>
<cell alignment="block" valignment="top" bottomline="true" usebox="none">
\begin_inset Text

\begin_layout Plain Layout
\begin_inset ERT
status open

\begin_layout Plain Layout


\backslash
vspace{0.15cm}
\end_layout

\end_inset

The actor has a working Internet connection and he is already logged into
 the system.
\begin_inset ERT
status open

\begin_layout Plain Layout


\backslash
vspace{0.15cm}
\end_layout

\end_inset


\end_layout

\end_inset
</cell>
</row>
<row>
<cell alignment="center" valignment="top" bottomline="true" usebox="none">
\begin_inset Text

\begin_layout Plain Layout
Events
\end_layout

\end_inset
</cell>
<cell alignment="block" valignment="top" bottomline="true" usebox="none">
\begin_inset Text

\begin_layout Enumerate
The actor reaches his personal area
\end_layout

\begin_layout Enumerate
The actor clicks the 
\begin_inset Quotes eld
\end_inset

Edit personal information
\begin_inset Quotes erd
\end_inset

 button
\end_layout

\begin_layout Enumerate
The system allows the actor to change his address, mobile phone number,
 email or password (and to confirm it)
\end_layout

\begin_layout Enumerate
The user enters the new information and presses ’Save’
\end_layout

\begin_layout Enumerate
The system verifies the correctness and the completeness of the information
\end_layout

\begin_layout Enumerate
The system shows the actor his updated information
\end_layout

\begin_layout Enumerate
The system sends an email as a notification of the changement
\end_layout

\end_inset
</cell>
</row>
<row>
<cell alignment="center" valignment="top" bottomline="true" usebox="none">
\begin_inset Text

\begin_layout Plain Layout
Postconditions
\end_layout

\end_inset
</cell>
<cell alignment="block" valignment="top" bottomline="true" usebox="none">
\begin_inset Text

\begin_layout Plain Layout
\begin_inset ERT
status open

\begin_layout Plain Layout


\backslash
vspace{0.15cm}
\end_layout

\end_inset

The user has modified his personal information.
\begin_inset ERT
status open

\begin_layout Plain Layout


\backslash
vspace{0.15cm}
\end_layout

\end_inset


\end_layout

\end_inset
</cell>
</row>
<row>
<cell alignment="center" valignment="top" bottomline="true" usebox="none">
\begin_inset Text

\begin_layout Plain Layout
Exceptions
\end_layout

\end_inset
</cell>
<cell alignment="block" valignment="top" bottomline="true" usebox="none">
\begin_inset Text

\begin_layout Plain Layout
\begin_inset ERT
status open

\begin_layout Plain Layout


\backslash
vspace{0.15cm}
\end_layout

\end_inset

One of the fields is empty.
 The second password does not match with the first one.
 In these cases the system notifies the error and cannot complete the request.
\begin_inset ERT
status open

\begin_layout Plain Layout


\backslash
vspace{0.15cm}
\end_layout

\end_inset


\end_layout

\end_inset
</cell>
</row>
</lyxtabular>

\end_inset


\end_layout

\begin_layout Subsubsection
Edit billing information
\end_layout

\begin_layout Standard
\paragraph_spacing onehalf
\begin_inset Tabular
<lyxtabular version="3" rows="5" columns="2">
<features tabularvalignment="middle">
<column alignment="center" valignment="top" width="20text%">
<column alignment="block" valignment="middle" width="75text%">
<row>
<cell alignment="center" valignment="top" topline="true" bottomline="true" usebox="none">
\begin_inset Text

\begin_layout Plain Layout
Actors
\end_layout

\end_inset
</cell>
<cell alignment="block" valignment="top" topline="true" bottomline="true" usebox="none">
\begin_inset Text

\begin_layout Plain Layout
\begin_inset ERT
status open

\begin_layout Plain Layout


\backslash
vspace{0.15cm}
\end_layout

\end_inset

User
\begin_inset ERT
status open

\begin_layout Plain Layout


\backslash
vspace{0.15cm}
\end_layout

\end_inset


\end_layout

\end_inset
</cell>
</row>
<row>
<cell alignment="center" valignment="top" bottomline="true" usebox="none">
\begin_inset Text

\begin_layout Plain Layout
Preconditions
\end_layout

\end_inset
</cell>
<cell alignment="block" valignment="top" bottomline="true" usebox="none">
\begin_inset Text

\begin_layout Plain Layout
\begin_inset ERT
status open

\begin_layout Plain Layout


\backslash
vspace{0.15cm}
\end_layout

\end_inset

The actor has a working Internet connection and he is already logged into
 the system.
\begin_inset ERT
status open

\begin_layout Plain Layout


\backslash
vspace{0.15cm}
\end_layout

\end_inset

 
\end_layout

\end_inset
</cell>
</row>
<row>
<cell alignment="center" valignment="top" bottomline="true" usebox="none">
\begin_inset Text

\begin_layout Plain Layout
Events
\end_layout

\end_inset
</cell>
<cell alignment="block" valignment="top" bottomline="true" usebox="none">
\begin_inset Text

\begin_layout Enumerate
The actor reaches his personal area
\end_layout

\begin_layout Enumerate
The actor clicks the 
\begin_inset Quotes eld
\end_inset

Edit billing information
\begin_inset Quotes erd
\end_inset

 button
\end_layout

\begin_layout Enumerate
The system notifies the actor that he is going to be redirect to an external
 service web page where he will be required to enter his new billing information
\end_layout

\begin_layout Enumerate
The system receives a confirmation from the external payment service about
 the correctness of the new billing information
\end_layout

\begin_layout Enumerate
The system shows the actor his updated information
\end_layout

\begin_layout Enumerate
The system sends an email as a notification of the changement
\end_layout

\end_inset
</cell>
</row>
<row>
<cell alignment="center" valignment="top" bottomline="true" usebox="none">
\begin_inset Text

\begin_layout Plain Layout
Postconditions
\end_layout

\end_inset
</cell>
<cell alignment="block" valignment="top" bottomline="true" usebox="none">
\begin_inset Text

\begin_layout Plain Layout
\begin_inset ERT
status open

\begin_layout Plain Layout


\backslash
vspace{0.15cm}
\end_layout

\end_inset

The user has modified his billing information.
\begin_inset ERT
status open

\begin_layout Plain Layout


\backslash
vspace{0.15cm}
\end_layout

\end_inset


\end_layout

\end_inset
</cell>
</row>
<row>
<cell alignment="center" valignment="top" bottomline="true" usebox="none">
\begin_inset Text

\begin_layout Plain Layout
Exceptions
\end_layout

\end_inset
</cell>
<cell alignment="block" valignment="top" bottomline="true" usebox="none">
\begin_inset Text

\begin_layout Plain Layout
\begin_inset ERT
status open

\begin_layout Plain Layout


\backslash
vspace{0.15cm}
\end_layout

\end_inset

The external payment service did not confirm the billing information.
 In this case the system notifies the error and cannot complete the request.
\begin_inset ERT
status open

\begin_layout Plain Layout


\backslash
vspace{0.15cm}
\end_layout

\end_inset


\end_layout

\end_inset
</cell>
</row>
</lyxtabular>

\end_inset


\end_layout

\begin_layout Subsubsection
Create a new event
\end_layout

\begin_layout Standard
\paragraph_spacing onehalf
\begin_inset Tabular
<lyxtabular version="3" rows="5" columns="2">
<features tabularvalignment="middle">
<column alignment="center" valignment="top" width="20text%">
<column alignment="block" valignment="middle" width="75text%">
<row>
<cell alignment="center" valignment="top" topline="true" bottomline="true" usebox="none">
\begin_inset Text

\begin_layout Plain Layout
Actors
\end_layout

\end_inset
</cell>
<cell alignment="block" valignment="top" topline="true" bottomline="true" usebox="none">
\begin_inset Text

\begin_layout Plain Layout
\begin_inset ERT
status open

\begin_layout Plain Layout


\backslash
vspace{0.15cm}
\end_layout

\end_inset

Registered User
\begin_inset ERT
status open

\begin_layout Plain Layout


\backslash
vspace{0.15cm}
\end_layout

\end_inset


\end_layout

\end_inset
</cell>
</row>
<row>
<cell alignment="center" valignment="top" bottomline="true" usebox="none">
\begin_inset Text

\begin_layout Plain Layout
Preconditions
\end_layout

\end_inset
</cell>
<cell alignment="block" valignment="top" bottomline="true" usebox="none">
\begin_inset Text

\begin_layout Plain Layout
\begin_inset ERT
status open

\begin_layout Plain Layout


\backslash
vspace{0.15cm}
\end_layout

\end_inset

The actor has a working Internet connection.
\begin_inset ERT
status open

\begin_layout Plain Layout


\backslash
vspace{0.15cm}
\end_layout

\end_inset


\end_layout

\end_inset
</cell>
</row>
<row>
<cell alignment="center" valignment="top" bottomline="true" usebox="none">
\begin_inset Text

\begin_layout Plain Layout
Events
\end_layout

\end_inset
</cell>
<cell alignment="block" valignment="top" bottomline="true" usebox="none">
\begin_inset Text

\begin_layout Enumerate
The actor clicks the new event button
\end_layout

\begin_layout Enumerate
The actor enters event name, hour, place and other standard information
\end_layout

\begin_layout Enumerate
The system verifies the correctness and the completeness of the information
\end_layout

\begin_layout Enumerate
The system shows the quickest, the cheapest and the most ecologic route
\end_layout

\begin_layout Enumerate
The actor chooses one of the proposed routes or no one through the checkboxes
\end_layout

\begin_layout Enumerate
The actor confirms the event creation clicking the 
\begin_inset Quotes eld
\end_inset

Confirm
\begin_inset Quotes erd
\end_inset

 button
\end_layout

\begin_layout Enumerate
The system shows a summary screen
\end_layout

\end_inset
</cell>
</row>
<row>
<cell alignment="center" valignment="top" bottomline="true" usebox="none">
\begin_inset Text

\begin_layout Plain Layout
Postconditions
\end_layout

\end_inset
</cell>
<cell alignment="block" valignment="top" bottomline="true" usebox="none">
\begin_inset Text

\begin_layout Plain Layout
\begin_inset ERT
status open

\begin_layout Plain Layout


\backslash
vspace{0.15cm}
\end_layout

\end_inset

The actor has a new event in his scheduled events.
\begin_inset ERT
status open

\begin_layout Plain Layout


\backslash
vspace{0.15cm}
\end_layout

\end_inset


\end_layout

\end_inset
</cell>
</row>
<row>
<cell alignment="center" valignment="top" bottomline="true" usebox="none">
\begin_inset Text

\begin_layout Plain Layout
Exceptions
\end_layout

\end_inset
</cell>
<cell alignment="block" valignment="top" bottomline="true" usebox="none">
\begin_inset Text

\begin_layout Plain Layout
\begin_inset ERT
status open

\begin_layout Plain Layout


\backslash
vspace{0.15cm}
\end_layout

\end_inset


\change_deleted 666129059 1508493970
The address field is empty
\change_inserted 666129059 1508493970
One of the fields of the basic information is empty.
\change_unchanged
.
 
\change_deleted 666129059 1508493949
The inserted address is not found or the location service does not work.
 There is no available cars in the selected area.
 In these cases the system notifies the error and cannot complete the request.
\change_unchanged

\begin_inset ERT
status open

\begin_layout Plain Layout


\backslash
vspace{0.15cm}
\end_layout

\end_inset


\end_layout

\end_inset
</cell>
</row>
</lyxtabular>

\end_inset


\end_layout

\begin_layout Subsubsection
Edit an event
\end_layout

\begin_layout Standard
\paragraph_spacing onehalf
\begin_inset Tabular
<lyxtabular version="3" rows="5" columns="2">
<features tabularvalignment="middle">
<column alignment="center" valignment="top" width="20text%">
<column alignment="block" valignment="middle" width="75text%">
<row>
<cell alignment="center" valignment="top" topline="true" bottomline="true" usebox="none">
\begin_inset Text

\begin_layout Plain Layout
Actors
\end_layout

\end_inset
</cell>
<cell alignment="block" valignment="top" topline="true" bottomline="true" usebox="none">
\begin_inset Text

\begin_layout Plain Layout
User
\end_layout

\end_inset
</cell>
</row>
<row>
<cell alignment="center" valignment="top" bottomline="true" usebox="none">
\begin_inset Text

\begin_layout Plain Layout
Preconditions
\end_layout

\end_inset
</cell>
<cell alignment="block" valignment="top" bottomline="true" usebox="none">
\begin_inset Text

\begin_layout Plain Layout
\begin_inset ERT
status open

\begin_layout Plain Layout


\backslash
vspace{0.15cm}
\end_layout

\end_inset

The user has a working Internet connection, he is already logged into the
 system and he has at least one event in his scheduled event.
\begin_inset ERT
status open

\begin_layout Plain Layout


\backslash
vspace{0.15cm}
\end_layout

\end_inset


\end_layout

\end_inset
</cell>
</row>
<row>
<cell alignment="center" valignment="top" bottomline="true" usebox="none">
\begin_inset Text

\begin_layout Plain Layout
Events
\end_layout

\end_inset
</cell>
<cell alignment="block" valignment="top" bottomline="true" usebox="none">
\begin_inset Text

\begin_layout Enumerate
The user clicks on a specific scheduled event
\end_layout

\begin_layout Enumerate
The system allows the actor to change event name, hour, place and the other
 standard information
\end_layout

\begin_layout Enumerate
The user enters the new information and presses ’Save’
\end_layout

\begin_layout Enumerate
The system verifies the correctness and the completeness of the information
\end_layout

\begin_layout Enumerate
The system shows the actor his updated information
\end_layout

\end_inset
</cell>
</row>
<row>
<cell alignment="center" valignment="top" bottomline="true" usebox="none">
\begin_inset Text

\begin_layout Plain Layout
Postconditions
\end_layout

\end_inset
</cell>
<cell alignment="block" valignment="top" bottomline="true" usebox="none">
\begin_inset Text

\begin_layout Plain Layout
\begin_inset ERT
status open

\begin_layout Plain Layout


\backslash
vspace{0.15cm}
\end_layout

\end_inset

The user has modified his personal information.
\begin_inset ERT
status open

\begin_layout Plain Layout


\backslash
vspace{0.15cm}
\end_layout

\end_inset


\end_layout

\end_inset
</cell>
</row>
<row>
<cell alignment="center" valignment="top" bottomline="true" usebox="none">
\begin_inset Text

\begin_layout Plain Layout
Exceptions
\end_layout

\end_inset
</cell>
<cell alignment="block" valignment="top" bottomline="true" usebox="none">
\begin_inset Text

\begin_layout Plain Layout
\begin_inset ERT
status open

\begin_layout Plain Layout


\backslash
vspace{0.15cm}
\end_layout

\end_inset

One of the fields of the basic information is empty.
 The starting hour is after the ending one.
 The place doesn't not exist.
 In these cases the system notifies the error to the user and he cannot
 modify the event.
\begin_inset ERT
status open

\begin_layout Plain Layout


\backslash
vspace{0.15cm}
\end_layout

\end_inset


\end_layout

\end_inset
</cell>
</row>
</lyxtabular>

\end_inset


\end_layout

\begin_layout Subsubsection
Accept/Decline a shared event
\end_layout

\begin_layout Standard
\paragraph_spacing onehalf
\begin_inset Tabular
<lyxtabular version="3" rows="5" columns="2">
<features tabularvalignment="middle">
<column alignment="center" valignment="top" width="20text%">
<column alignment="block" valignment="middle" width="75text%">
<row>
<cell alignment="center" valignment="top" topline="true" bottomline="true" usebox="none">
\begin_inset Text

\begin_layout Plain Layout
Actors
\end_layout

\end_inset
</cell>
<cell alignment="block" valignment="top" topline="true" bottomline="true" usebox="none">
\begin_inset Text

\begin_layout Plain Layout
Guest/User
\end_layout

\end_inset
</cell>
</row>
<row>
<cell alignment="center" valignment="top" bottomline="true" usebox="none">
\begin_inset Text

\begin_layout Plain Layout
Preconditions
\end_layout

\end_inset
</cell>
<cell alignment="block" valignment="top" bottomline="true" usebox="none">
\begin_inset Text

\begin_layout Plain Layout
\begin_inset ERT
status open

\begin_layout Plain Layout


\backslash
vspace{0.15cm}
\end_layout

\end_inset

The guest/user has a working Internet connection and he had recived an email
 containing an invitation to a shared event 
\begin_inset ERT
status open

\begin_layout Plain Layout


\backslash
vspace{0.15cm}
\end_layout

\end_inset


\end_layout

\end_inset
</cell>
</row>
<row>
<cell alignment="center" valignment="top" bottomline="true" usebox="none">
\begin_inset Text

\begin_layout Plain Layout
Events
\end_layout

\end_inset
</cell>
<cell alignment="block" valignment="top" bottomline="true" usebox="none">
\begin_inset Text

\begin_layout Enumerate
The actor can click on the link given in the email to get further information
 about the shared event 
\end_layout

\begin_layout Enumerate
The system ask to the actor to login/signup, to be able to rescheduled the
 event (e.g.
 changing for the actor the starting location and schedule a route specific
 for the actor), but this is not necessary 
\end_layout

\begin_layout Enumerate
The actor can click on 
\begin_inset Quotes eld
\end_inset

Accept
\begin_inset Quotes erd
\end_inset

, 
\begin_inset Quotes eld
\end_inset

Decline
\begin_inset Quotes erd
\end_inset

 or 
\begin_inset Quotes eld
\end_inset

Maybe
\begin_inset Quotes erd
\end_inset

 buttons (the default decision is 
\begin_inset Quotes eld
\end_inset

Maybe
\begin_inset Quotes erd
\end_inset

) 
\end_layout

\begin_layout Enumerate
The system notify to the user that had created the shared event the actor's
 decision 
\end_layout

\begin_layout Enumerate
If the actor chooses 
\begin_inset Quotes eld
\end_inset

Accept
\begin_inset Quotes erd
\end_inset

 or 
\begin_inset Quotes eld
\end_inset

Maybe
\begin_inset Quotes erd
\end_inset

 the system will notify the actor when the event is closer
\end_layout

\end_inset
</cell>
</row>
<row>
<cell alignment="center" valignment="top" bottomline="true" usebox="none">
\begin_inset Text

\begin_layout Plain Layout
Postconditions
\end_layout

\end_inset
</cell>
<cell alignment="block" valignment="top" bottomline="true" usebox="none">
\begin_inset Text

\begin_layout Plain Layout
\begin_inset ERT
status open

\begin_layout Plain Layout


\backslash
vspace{0.15cm}
\end_layout

\end_inset

The actor can choose how to do with an event shared whit him.
\begin_inset ERT
status open

\begin_layout Plain Layout


\backslash
vspace{0.15cm}
\end_layout

\end_inset


\end_layout

\end_inset
</cell>
</row>
<row>
<cell alignment="center" valignment="top" bottomline="true" usebox="none">
\begin_inset Text

\begin_layout Plain Layout
Exceptions
\end_layout

\end_inset
</cell>
<cell alignment="block" valignment="top" bottomline="true" usebox="none">
\begin_inset Text

\begin_layout Plain Layout
\begin_inset ERT
status open

\begin_layout Plain Layout


\backslash
vspace{0.15cm}
\end_layout

\end_inset

The actor fail login/signup.
 In this case the user can retry to do login/signup
\change_deleted -1730310665 1508499059
.
\change_unchanged

\begin_inset ERT
status open

\begin_layout Plain Layout


\backslash
vspace{0.15cm}
\end_layout

\end_inset


\end_layout

\end_inset
</cell>
</row>
</lyxtabular>

\end_inset


\end_layout

\begin_layout Subsubsection
Use the reserved car and terminate the rent
\end_layout

\begin_layout Standard
\paragraph_spacing onehalf
\begin_inset Tabular
<lyxtabular version="3" rows="5" columns="2">
<features tabularvalignment="middle">
<column alignment="center" valignment="top" width="20text%">
<column alignment="block" valignment="middle" width="75text%">
<row>
<cell alignment="center" valignment="top" topline="true" bottomline="true" usebox="none">
\begin_inset Text

\begin_layout Plain Layout
Actors
\end_layout

\end_inset
</cell>
<cell alignment="block" valignment="top" topline="true" bottomline="true" usebox="none">
\begin_inset Text

\begin_layout Plain Layout
User
\end_layout

\end_inset
</cell>
</row>
<row>
<cell alignment="center" valignment="top" bottomline="true" usebox="none">
\begin_inset Text

\begin_layout Plain Layout
Preconditions
\end_layout

\end_inset
</cell>
<cell alignment="block" valignment="top" bottomline="true" usebox="none">
\begin_inset Text

\begin_layout Plain Layout
\begin_inset ERT
status open

\begin_layout Plain Layout


\backslash
vspace{0.15cm}
\end_layout

\end_inset

The user has a working Internet connection, has already opened his reserved
 car and he is logged into the system.
\begin_inset ERT
status open

\begin_layout Plain Layout


\backslash
vspace{0.15cm}
\end_layout

\end_inset


\end_layout

\end_inset
</cell>
</row>
<row>
<cell alignment="center" valignment="top" bottomline="true" usebox="none">
\begin_inset Text

\begin_layout Plain Layout
Events
\end_layout

\end_inset
</cell>
<cell alignment="block" valignment="top" bottomline="true" usebox="none">
\begin_inset Text

\begin_layout Enumerate
If the money saving option is actived, the user can enter his final address
 on the touchscreen display in the car
\end_layout

\begin_layout Enumerate
If the user did it, the system shows a special parking area near his destination
\end_layout

\begin_layout Enumerate
The user starts the engine and uses the car 
\end_layout

\begin_layout Enumerate
As a matter of choice, the user takes care of plugging the car into the
 power grid
\end_layout

\begin_layout Enumerate
The user clicks 
\begin_inset Quotes eld
\end_inset

Terminate rent
\begin_inset Quotes erd
\end_inset


\end_layout

\begin_layout Enumerate
The system verifies nobody is in the car and that it is in a safe parking
 area
\end_layout

\begin_layout Enumerate
The system locks the car doors again, verifies the car's status and updates
 the rent instance
\end_layout

\begin_layout Enumerate
If necessary, the system contacts the MES for an ordinary (or extraordinary)
 car maintenance.
\end_layout

\begin_layout Enumerate
The system calculates the total cost and notifies the end of the rental
 to the user along with the total cost
\end_layout

\end_inset
</cell>
</row>
<row>
<cell alignment="center" valignment="top" bottomline="true" usebox="none">
\begin_inset Text

\begin_layout Plain Layout
Postconditions
\end_layout

\end_inset
</cell>
<cell alignment="block" valignment="top" bottomline="true" usebox="none">
\begin_inset Text

\begin_layout Plain Layout
\begin_inset ERT
status open

\begin_layout Plain Layout


\backslash
vspace{0.15cm}
\end_layout

\end_inset

The user successfully rented a car.
\begin_inset ERT
status open

\begin_layout Plain Layout


\backslash
vspace{0.15cm}
\end_layout

\end_inset


\end_layout

\end_inset
</cell>
</row>
<row>
<cell alignment="center" valignment="top" bottomline="true" usebox="none">
\begin_inset Text

\begin_layout Plain Layout
Exceptions
\end_layout

\end_inset
</cell>
<cell alignment="block" valignment="top" bottomline="true" usebox="none">
\begin_inset Text

\begin_layout Plain Layout
\begin_inset ERT
status open

\begin_layout Plain Layout


\backslash
vspace{0.15cm}
\end_layout

\end_inset

The address is not correct or it is not found.
 The system notifies the error to the user and requires him to insert it
 again.
 | The car is not in a safe parking area.
 The car is not empty.
 In these cases the system doesn’t allow to terminate the rent.
 | The user can't pay the total cost: the system deactivate the user.
\begin_inset ERT
status open

\begin_layout Plain Layout


\backslash
vspace{0.15cm}
\end_layout

\end_inset


\end_layout

\end_inset
</cell>
</row>
</lyxtabular>

\end_inset


\end_layout

\begin_layout Subsubsection
Contact customer service
\end_layout

\begin_layout Standard
\paragraph_spacing onehalf
\begin_inset Tabular
<lyxtabular version="3" rows="5" columns="2">
<features tabularvalignment="middle">
<column alignment="center" valignment="middle" width="20text%">
<column alignment="block" valignment="middle" width="75text%">
<row>
<cell alignment="center" valignment="top" topline="true" bottomline="true" usebox="none">
\begin_inset Text

\begin_layout Plain Layout
Actors
\end_layout

\end_inset
</cell>
<cell alignment="block" valignment="top" topline="true" bottomline="true" usebox="none">
\begin_inset Text

\begin_layout Plain Layout
Guest, User or Deactivated User
\end_layout

\end_inset
</cell>
</row>
<row>
<cell alignment="center" valignment="top" bottomline="true" usebox="none">
\begin_inset Text

\begin_layout Plain Layout
Preconditions
\end_layout

\end_inset
</cell>
<cell alignment="block" valignment="top" bottomline="true" usebox="none">
\begin_inset Text

\begin_layout Plain Layout
\begin_inset ERT
status open

\begin_layout Plain Layout


\backslash
vspace{0.15cm}
\end_layout

\end_inset

The actor has a working Internet connection.
\begin_inset ERT
status open

\begin_layout Plain Layout


\backslash
vspace{0.15cm}
\end_layout

\end_inset


\end_layout

\end_inset
</cell>
</row>
<row>
<cell alignment="center" valignment="top" bottomline="true" usebox="none">
\begin_inset Text

\begin_layout Plain Layout
Events
\end_layout

\end_inset
</cell>
<cell alignment="block" valignment="top" bottomline="true" usebox="none">
\begin_inset Text

\begin_layout Enumerate
The actor reaches the “Contact the Customer Service” page 
\end_layout

\begin_layout Enumerate
The system requires the actor to enter his own name, surname, mobile phone
 number, email address and to explain his problem in less than 1000 words
\end_layout

\begin_layout Enumerate
The user types the requested information and press the ‘Contact the Customer
 Service” button 
\end_layout

\begin_layout Enumerate
The system redirects the request of the user to the customer service.
\end_layout

\end_inset
</cell>
</row>
<row>
<cell alignment="center" valignment="top" bottomline="true" usebox="none">
\begin_inset Text

\begin_layout Plain Layout
Postconditions
\end_layout

\end_inset
</cell>
<cell alignment="block" valignment="top" bottomline="true" usebox="none">
\begin_inset Text

\begin_layout Plain Layout
\begin_inset ERT
status open

\begin_layout Plain Layout


\backslash
vspace{0.15cm}
\end_layout

\end_inset

The actor successfully contacted the customer service.
\begin_inset ERT
status open

\begin_layout Plain Layout


\backslash
vspace{0.15cm}
\end_layout

\end_inset


\end_layout

\end_inset
</cell>
</row>
<row>
<cell alignment="center" valignment="top" bottomline="true" usebox="none">
\begin_inset Text

\begin_layout Plain Layout
Exceptions
\end_layout

\end_inset
</cell>
<cell alignment="block" valignment="top" bottomline="true" usebox="none">
\begin_inset Text

\begin_layout Plain Layout
\begin_inset ERT
status open

\begin_layout Plain Layout


\backslash
vspace{0.15cm}
\end_layout

\end_inset

The actor uses more than 1000 words to explain his request.
 There is at least one empty field.
 In these cases the system notifies the error and cannot complete the request.
\begin_inset ERT
status open

\begin_layout Plain Layout


\backslash
vspace{0.15cm}
\end_layout

\end_inset


\end_layout

\end_inset
</cell>
</row>
</lyxtabular>

\end_inset


\end_layout

\begin_layout Standard
\begin_inset Newpage newpage
\end_inset


\end_layout

\begin_layout Subsection
Sequence Diagram
\end_layout

\begin_layout Standard
This section presents the sequence diagram of the most important interaction,
 in order to have a dynamic sight of the main entities too.
\end_layout

\begin_layout Standard
\begin_inset Float figure
wide false
sideways false
status collapsed

\begin_layout Plain Layout
\align center
\begin_inset Graphics
	filename res/img/seqdia_reg.png
	width 100text%
	height 100theight%
	keepAspectRatio

\end_inset


\end_layout

\begin_layout Plain Layout
\begin_inset Caption Standard

\begin_layout Plain Layout
Registration Sequence Diagram
\end_layout

\end_inset


\end_layout

\end_inset


\end_layout

\begin_layout Standard
\begin_inset Newpage newpage
\end_inset


\end_layout

\begin_layout Standard
\begin_inset Float figure
wide false
sideways false
status collapsed

\begin_layout Plain Layout
\align center
\begin_inset Graphics
	filename res/img/seqdia_login.png
	width 70text%
	height 70theight%
	keepAspectRatio

\end_inset


\end_layout

\begin_layout Plain Layout
\begin_inset Caption Standard

\begin_layout Plain Layout
Login Sequence Diagram
\end_layout

\end_inset


\end_layout

\end_inset


\end_layout

\begin_layout Standard
\begin_inset Newpage newpage
\end_inset


\end_layout

\begin_layout Standard
\begin_inset Float figure
wide false
sideways false
status collapsed

\begin_layout Plain Layout
\align center
\begin_inset Graphics
	filename res/img/seqdia_checkavailability.png
	width 100text%
	height 90theight%
	keepAspectRatio

\end_inset


\end_layout

\begin_layout Plain Layout
\begin_inset Caption Standard

\begin_layout Plain Layout
Check Cars' Availability Sequence Diagram
\end_layout

\end_inset


\end_layout

\end_inset


\end_layout

\begin_layout Standard
\begin_inset Newpage newpage
\end_inset


\end_layout

\begin_layout Standard
\begin_inset Float figure
wide false
sideways false
status collapsed

\begin_layout Plain Layout
\align center
\begin_inset Graphics
	filename res/img/seqdia_editinfo.png
	width 100text%
	height 70theight%
	keepAspectRatio

\end_inset


\end_layout

\begin_layout Plain Layout
\begin_inset Caption Standard

\begin_layout Plain Layout
Modify Personal Information Sequence Diagram
\end_layout

\end_inset


\end_layout

\end_inset


\end_layout

\begin_layout Standard
\begin_inset Newpage newpage
\end_inset


\end_layout

\begin_layout Standard
\begin_inset Float figure
wide false
sideways false
status collapsed

\begin_layout Plain Layout
\align center
\begin_inset Graphics
	filename res/img/seqdia_editbilling.png
	width 100text%
	height 100theight%
	keepAspectRatio

\end_inset


\end_layout

\begin_layout Plain Layout
\begin_inset Caption Standard

\begin_layout Plain Layout
Modify Billing Information Sequence Diagram
\end_layout

\end_inset


\end_layout

\end_inset


\end_layout

\begin_layout Standard
\begin_inset Newpage newpage
\end_inset


\end_layout

\begin_layout Standard
\begin_inset Float figure
wide false
sideways false
status collapsed

\begin_layout Plain Layout
\align center
\begin_inset Graphics
	filename res/img/seqdia_reservation.png
	width 100text%
	height 100theight%
	keepAspectRatio

\end_inset


\end_layout

\begin_layout Plain Layout
\begin_inset Caption Standard

\begin_layout Plain Layout
 Car Reservation Sequence Diagram
\end_layout

\end_inset


\end_layout

\end_inset


\end_layout

\begin_layout Standard
\begin_inset Newpage newpage
\end_inset


\end_layout

\begin_layout Standard
\begin_inset Float figure
wide false
sideways false
status collapsed

\begin_layout Plain Layout
\align center
\begin_inset Graphics
	filename res/img/seqdia_opencar.png
	width 100text%
	height 100theight%
	keepAspectRatio

\end_inset


\end_layout

\begin_layout Plain Layout
\begin_inset Caption Standard

\begin_layout Plain Layout
Car Unlock Sequence Diagram
\end_layout

\end_inset


\end_layout

\end_inset


\end_layout

\begin_layout Standard
\begin_inset Newpage newpage
\end_inset


\end_layout

\begin_layout Standard
\begin_inset Float figure
wide false
sideways false
status collapsed

\begin_layout Plain Layout
\align center
\begin_inset Graphics
	filename res/img/seqdia_rent.png
	width 100text%
	height 100theight%

\end_inset


\end_layout

\begin_layout Plain Layout
\begin_inset Caption Standard

\begin_layout Plain Layout
Car Rental Sequence Diagram
\end_layout

\end_inset


\end_layout

\end_inset


\end_layout

\begin_layout Standard
\begin_inset Newpage newpage
\end_inset


\end_layout

\begin_layout Standard
\begin_inset Float figure
wide false
sideways false
status collapsed

\begin_layout Plain Layout
\align center
\begin_inset Graphics
	filename res/img/seqdia_contact.png
	width 100text%
	height 100theight%
	keepAspectRatio

\end_inset


\end_layout

\begin_layout Plain Layout
\begin_inset Caption Standard

\begin_layout Plain Layout
Contact Customer Service Sequence Diagram
\end_layout

\end_inset


\end_layout

\end_inset


\end_layout

\begin_layout Standard
\begin_inset Newpage newpage
\end_inset


\end_layout

\begin_layout Subsection
Class Diagram
\end_layout

\begin_layout Standard
Here it is shown a class diagram in order to give a static sight of the
 main involved entities and of their relations.
 The diagram, whose aim is just to better speciﬁcy requirements, is shown
 in this picture.
\end_layout

\begin_layout Standard
This diagram is intended as a starting draft to be expanded further in the
 design phase: moreover, it doesn't represent the final class infrastructure
 which will be used in our system.
 Finally, this diagram doesn't include the classes that will be used in
 the Mobile/Web applications.
\end_layout

\begin_layout Standard
\begin_inset space \quad{}
\end_inset


\end_layout

\begin_layout Standard
\begin_inset Float figure
wide false
sideways false
status open

\begin_layout Plain Layout
\align center
\begin_inset Graphics
	filename res/img/ClassD.png
	display false
	width 100text%
	height 100theight%

\end_inset


\end_layout

\begin_layout Plain Layout
\begin_inset Caption Standard

\begin_layout Plain Layout
Class Diagram
\end_layout

\end_inset


\end_layout

\end_inset


\end_layout

\begin_layout Standard
\begin_inset Newpage newpage
\end_inset


\end_layout

\begin_layout Section
Alloy
\end_layout

\begin_layout Standard
In this section we tried to verify the consistency of our class diagram.
 To this goal, we realized a formal model of the system based both on the
 class diagram and in the previously done assumptions and considerations
 about constraints.
 We realized this model using Alloy syntax, thanks to which we get on formally
 describing the domain of our application and its properties.
 Then we veriﬁed the consistency of our model using Alloy Analyzer.
 Here there is the code of the model of the system.
\end_layout

\begin_layout Standard
\begin_inset space \quad{}
\end_inset


\end_layout

\begin_layout Standard
\begin_inset ERT
status open

\begin_layout Plain Layout


\backslash
lstdefinelanguage{alloy}
\end_layout

\begin_layout Plain Layout

{keywords={%
\end_layout

\begin_layout Plain Layout

      assert, pred, all, no, lone, one, some, check, run,
\end_layout

\begin_layout Plain Layout

      but, let, implies, not, iff, in, and, or, set, sig, Int, int,
\end_layout

\begin_layout Plain Layout

if, then, else, exactly, disj, fact, fun, module, abstract,
\end_layout

\begin_layout Plain Layout

      extends, open, none, univ, iden, seq,
\end_layout

\begin_layout Plain Layout

  },
\end_layout

\begin_layout Plain Layout

  literate=%
\end_layout

\begin_layout Plain Layout

    {:}{$
\backslash
colon
\backslash
 $}1
\end_layout

\begin_layout Plain Layout

	%{|}{$
\backslash
bullet$}1
\end_layout

\begin_layout Plain Layout

    {==}{$=$}1
\end_layout

\begin_layout Plain Layout

    {=}{$=
\backslash
 $}1
\end_layout

\begin_layout Plain Layout

    {!=}{$
\backslash
neq
\backslash
 $}1
\end_layout

\begin_layout Plain Layout

    {&&}{$
\backslash
land$}1
\end_layout

\begin_layout Plain Layout

    {||}{$
\backslash
lor
\backslash
 $}1
\end_layout

\begin_layout Plain Layout

    {<=}{$
\backslash
le
\backslash
 $}1
\end_layout

\begin_layout Plain Layout

    {>=}{$
\backslash
ge
\backslash
 $}1
\end_layout

\begin_layout Plain Layout

    %{all}{$
\backslash
forall
\backslash
 $}1
\end_layout

\begin_layout Plain Layout

    {exists}{$
\backslash
exists
\backslash
 $}1
\end_layout

\begin_layout Plain Layout

    {!in}{$
\backslash
not
\backslash
in
\backslash
 $}1
\end_layout

\begin_layout Plain Layout

    {
\backslash

\backslash
in}{$
\backslash
in$}1
\end_layout

\begin_layout Plain Layout

    {=>}{$
\backslash
implies
\backslash
 $}2
\end_layout

\begin_layout Plain Layout

    % the following isn't actually Alloy, but it gives the option to produce
 nicer latex
\end_layout

\begin_layout Plain Layout

    {|=>}{$
\backslash
Rightarrow$}2
\end_layout

\begin_layout Plain Layout

    {<=set}{$
\backslash
subseteq$}1
\end_layout

\begin_layout Plain Layout

    {+set}{$
\backslash
cup$}1
\end_layout

\begin_layout Plain Layout

    {*set}{$
\backslash
cap$}1
\end_layout

\begin_layout Plain Layout

    {==>}{$
\backslash
Longrightarrow$}3
\end_layout

\begin_layout Plain Layout

    {<==>}{$
\backslash
Longleftrightarrow$}4
\end_layout

\begin_layout Plain Layout

    {...}{$
\backslash
ldots$}1
\end_layout

\begin_layout Plain Layout

    {
\backslash

\backslash
hl}{$
\backslash
hline$}1
\end_layout

\begin_layout Plain Layout

    {
\backslash

\backslash
alpha}{$
\backslash
alpha$}1
\end_layout

\begin_layout Plain Layout

    {
\backslash

\backslash
beta}{$
\backslash
beta$}1
\end_layout

\begin_layout Plain Layout

    {
\backslash

\backslash
gamma}{$
\backslash
gamma$}1
\end_layout

\begin_layout Plain Layout

    {
\backslash

\backslash
delta}{$
\backslash
delta$}1
\end_layout

\begin_layout Plain Layout

    {
\backslash

\backslash
epsilon}{$
\backslash
epsilon$}1
\end_layout

\begin_layout Plain Layout

    {
\backslash

\backslash
zeta}{$
\backslash
zeta$}1
\end_layout

\begin_layout Plain Layout

    {
\backslash

\backslash
eta}{$
\backslash
eta$}1
\end_layout

\begin_layout Plain Layout

    {
\backslash

\backslash
theta}{$
\backslash
theta$}1
\end_layout

\begin_layout Plain Layout

    {
\backslash

\backslash
iota}{$
\backslash
iota$}1
\end_layout

\begin_layout Plain Layout

    {
\backslash

\backslash
kappa}{$
\backslash
kappa$}1
\end_layout

\begin_layout Plain Layout

    {
\backslash

\backslash
lambda}{$
\backslash
lambda$}1
\end_layout

\begin_layout Plain Layout

    {
\backslash

\backslash
mu}{$
\backslash
mu$}1
\end_layout

\begin_layout Plain Layout

    {
\backslash

\backslash
nu}{$
\backslash
nu$}1
\end_layout

\begin_layout Plain Layout

    {
\backslash

\backslash
xi}{$
\backslash
xi$}1
\end_layout

\begin_layout Plain Layout

    {
\backslash

\backslash
pi}{$
\backslash
pi$}1
\end_layout

\begin_layout Plain Layout

    {
\backslash

\backslash
rho}{$
\backslash
rho$}1
\end_layout

\begin_layout Plain Layout

    {
\backslash

\backslash
sigma}{$
\backslash
sigma$}1
\end_layout

\begin_layout Plain Layout

    {
\backslash

\backslash
tau}{$
\backslash
tau$}1
\end_layout

\begin_layout Plain Layout

    {
\backslash

\backslash
upsilon}{$
\backslash
upsilon$}1
\end_layout

\begin_layout Plain Layout

    {
\backslash

\backslash
phi}{$
\backslash
phi$}1
\end_layout

\begin_layout Plain Layout

    {
\backslash

\backslash
chi}{$
\backslash
chi$}1
\end_layout

\begin_layout Plain Layout

    {
\backslash

\backslash
psi}{$
\backslash
psi$}1
\end_layout

\begin_layout Plain Layout

    {
\backslash

\backslash
omega}{$
\backslash
omega$}1
\end_layout

\begin_layout Plain Layout

    {
\backslash

\backslash
Gamma}{$
\backslash
Gamma$}1
\end_layout

\begin_layout Plain Layout

    {
\backslash

\backslash
Delta}{$
\backslash
Delta$}1
\end_layout

\begin_layout Plain Layout

    {
\backslash

\backslash
Theta}{$
\backslash
Theta$}1
\end_layout

\begin_layout Plain Layout

    {
\backslash

\backslash
Lambda}{$
\backslash
Lambda$}1
\end_layout

\begin_layout Plain Layout

    {
\backslash

\backslash
Xi}{$
\backslash
Xi$}1
\end_layout

\begin_layout Plain Layout

    {
\backslash

\backslash
Pi}{$
\backslash
Pi$}1
\end_layout

\begin_layout Plain Layout

    {
\backslash

\backslash
Sigma}{$
\backslash
Sigma$}1
\end_layout

\begin_layout Plain Layout

    {
\backslash

\backslash
Upsilon}{$
\backslash
Upsilon$}1
\end_layout

\begin_layout Plain Layout

    {
\backslash

\backslash
Phi}{$
\backslash
Phi$}1
\end_layout

\begin_layout Plain Layout

    {
\backslash

\backslash
Psi}{$
\backslash
Psi$}1
\end_layout

\begin_layout Plain Layout

    {
\backslash

\backslash
Omega}{$
\backslash
Omega$}1
\end_layout

\begin_layout Plain Layout

    {
\backslash

\backslash
EOF}{
\backslash
;}1
\end_layout

\begin_layout Plain Layout

    ,
\end_layout

\begin_layout Plain Layout

  sensitive=true, % case sensitive
\end_layout

\begin_layout Plain Layout

  morecomment=[l]//,%   
\end_layout

\begin_layout Plain Layout

  morecomment=[l]{--},%
\end_layout

\begin_layout Plain Layout

  morecomment=[s]{/*}{*/},%
\end_layout

\begin_layout Plain Layout

  morestring=[b]",
\end_layout

\begin_layout Plain Layout

  numbers=none,
\end_layout

\begin_layout Plain Layout

  firstnumber=1,
\end_layout

\begin_layout Plain Layout

  numberstyle=
\backslash
tiny,
\end_layout

\begin_layout Plain Layout

  stepnumber=2,
\end_layout

\begin_layout Plain Layout

  basicstyle=
\backslash
scriptsize
\backslash
ttfamily
\backslash
large,
\end_layout

\begin_layout Plain Layout

  commentstyle=
\backslash
bfseries
\backslash
color{blue!20!black!50!green},
\end_layout

\begin_layout Plain Layout

  keywordstyle=
\backslash
bfseries
\backslash
color{blue},
\end_layout

\begin_layout Plain Layout

  numberstyle=
\backslash
bfseries
\backslash
color{red},
\end_layout

\begin_layout Plain Layout

  ndkeywordstyle=
\backslash
bfseries
\backslash
color{red},
\end_layout

\begin_layout Plain Layout

  tabsize=2,
\end_layout

\begin_layout Plain Layout

  columns=fullflexible,
\end_layout

\begin_layout Plain Layout

}
\end_layout

\begin_layout Plain Layout

% inline
\end_layout

\begin_layout Plain Layout


\backslash
def
\backslash
A{%
\end_layout

\begin_layout Plain Layout

    
\backslash
lstinline[language=alloy,basicstyle=
\backslash
ttfamily,columns=fixed]}
\end_layout

\begin_layout Plain Layout

\end_layout

\begin_layout Plain Layout

% paragraph
\end_layout

\begin_layout Plain Layout


\backslash
lstnewenvironment{alloy}[1][]{%
\end_layout

\begin_layout Plain Layout

  
\backslash
lstset{language=alloy,
\end_layout

\begin_layout Plain Layout

    floatplacement={tbp},captionpos=b,
\end_layout

\begin_layout Plain Layout

    xleftmargin=8pt,xrightmargin=8pt,basicstyle=
\backslash
ttfamily,#1}}{}
\end_layout

\begin_layout Plain Layout

\end_layout

\begin_layout Plain Layout

% paragraph from file
\end_layout

\begin_layout Plain Layout


\backslash
newcommand{
\backslash
alloyfile}[1]{
\end_layout

\begin_layout Plain Layout

  
\backslash
lstinputlisting[language=alloy,%
\end_layout

\begin_layout Plain Layout

    frame=lines,xleftmargin=8pt,xrightmargin=8pt,basicstyle=
\backslash
ttfamily,columns=fixed]{#1}
\end_layout

\begin_layout Plain Layout

\end_layout

\begin_layout Plain Layout

}
\end_layout

\begin_layout Plain Layout

% 
\backslash
lstinputlisting[language=alloy]{res/alloy/AlloyPowerEnjoy.als} 
\end_layout

\end_inset

 
\end_layout

\begin_layout Standard
\begin_inset Newpage newpage
\end_inset


\end_layout

\begin_layout Section
Appendix
\end_layout

\begin_layout Subsection
Tools used
\end_layout

\begin_layout Standard
We used the following tools to produce this document:
\end_layout

\begin_layout Itemize

\series bold
LaTex
\series default
 as typesetting system to write this document
\end_layout

\begin_layout Itemize

\series bold
LyX
\series default
 as editor
\end_layout

\begin_layout Itemize

\series bold
Visio Professional
\series default
 to draw all the diagrams
\end_layout

\begin_layout Itemize

\series bold
Alloy Analyzer 4.2
\series default
 to write and verify alloy models
\end_layout

\begin_layout Subsection
Hours spent
\end_layout

\begin_layout Standard
\begin_inset Note Note
status open

\begin_layout Plain Layout
Inserire tabella ore individuali
\end_layout

\end_inset


\end_layout

\begin_layout Subsection
Acknowledgments
\end_layout

\begin_layout Standard
The template for this document was taken (with explicit prior permission)
 from the SE2 project of Colaci, De Pasquale, Rinaldi (
\begin_inset CommandInset href
LatexCommand href
target "https://github.com/giancarlocolaci/SE2_Project_Colaci_DePasquale_Rinaldi"

\end_inset

)
\end_layout

\begin_layout Subsection
References
\end_layout

\begin_layout Standard
\begin_inset Note Note
status open

\begin_layout Plain Layout
TODO: fix this mess and add proper bibliography and references in the text
\end_layout

\end_inset


\end_layout

\begin_layout Standard
http://eur-lex.europa.eu/LexUriServ/LexUriServ.do?uri=CELEX:32002L0058:EN:HTML
 european cookie law
\end_layout

\begin_layout Standard
http://eur-lex.europa.eu/legal-content/EN/TXT/HTML/?uri=CELEX:32016R0679&from=EN
 european general data protection law
\end_layout

\begin_layout Standard
https://tools.ietf.org/html/rfc5545 iCalendar RFC
\end_layout

\begin_layout Standard
https://tools.ietf.org/html/rfc4791 and https://tools.ietf.org/html/rfc6638
 CalDAV RFCs
\end_layout

\end_body
\end_document<|MERGE_RESOLUTION|>--- conflicted
+++ resolved
@@ -196,11 +196,8 @@
 \html_math_output 0
 \html_css_as_file 0
 \html_be_strict false
-<<<<<<< HEAD
-=======
 \author -1405136424 "filippo"
 \author -1730310665 "fabcars"
->>>>>>> 42a33af9
 \author 666129059 "Alessandro Alfonso"
 \end_header
 
@@ -661,11 +658,7 @@
 \end_layout
 
 \begin_layout Itemize
-<<<<<<< HEAD
-automatic reservations for sharing mobility services (car, bike)
-=======
 in-app automatic reservations for sharing mobility services (car, bike)
->>>>>>> 42a33af9
 \end_layout
 
 \begin_layout Itemize
@@ -745,11 +738,7 @@
  an appointment while keeping track of weather and travel times.
  Moreover, ticketing apps for public transportation are often poorly built,
  which increases the need for the in-app ticket purchase functionality in
-<<<<<<< HEAD
- Travelendar+.
-=======
  Travlendar+.
->>>>>>> 42a33af9
  The existing sharing mobility services don't offer the possibility to automatic
 ally reserve the nearest vehicle at a certain date and time.
 \end_layout
@@ -915,7 +904,7 @@
 \end_layout
 
 \begin_layout Itemize
-calendar data storage and synchronization between devides
+calendar data storage and synchronization between devices
 \end_layout
 
 \begin_layout Itemize
@@ -948,43 +937,6 @@
 \end_layout
 
 \begin_layout Standard
-<<<<<<< HEAD
-Travelendar+ is a modern application based on the latest technological and
- economic innovations so that its users can take advantages of different
- recent services: users can use sharing mobility to move quickly and comfortably
-, check the status of the interessed trasportation mean and verify the weather
- conditions of the appointment location directly from the app.
-\end_layout
-
-\begin_layout Standard
-We propose a web and mobile app based system.
- Users will be able to use Travelendar+ on all platforms and have their
- appointments always available thanks to automatic synchronization.
- Basic funcionality (e.g.
- adding an event to the calendar) will be available offline, but many features
- will need internet connectivity in order for the app to be able to query
- the backend and sync data across devices.
-\end_layout
-
-\begin_layout Standard
-The web frontend will be targeted at modern browsers with support for HTML5,
- CSS3 and recent JS APIs.
- Shims will be used to ensure the best possibile compatibility with older
- browsers, altough not all features will be available to legacy clients.
-\end_layout
-
-\begin_layout Standard
-The backend will be implemented as an ensemble of loosely coupled microservices,
- built using consolidated technologies.
- This design choice allows for easier scalability and flexibility, and reliabili
-ty via redundancy of critical components.
-\end_layout
-
-\begin_layout Standard
-Public transport data will be sourced from the relevant companies APIs and
- websites.
- Weather and map data will come from an external service.
-=======
 This data will come from external sources:
 \end_layout
 
@@ -1035,8 +987,6 @@
 
 \end_inset
 
-
->>>>>>> 42a33af9
 \end_layout
 
 \begin_layout Subsubsection
@@ -1348,11 +1298,7 @@
 
 \end_inset
 
-<<<<<<< HEAD
-Assumptions, dependencies and constraints
-=======
 Assumptions and dependencies
->>>>>>> 42a33af9
 \end_layout
 
 \begin_layout Standard
@@ -1420,12 +1366,6 @@
 
 \begin_layout Itemize
 users input correctly all relevant informations about their appointments
-<<<<<<< HEAD
-\end_layout
-
-\begin_layout Itemize
-users have a reliable internet connection
-=======
 \end_layout
 
 \begin_layout Itemize
@@ -1457,7 +1397,6 @@
 \end_inset
 
  (Directive 2002/58/EC)
->>>>>>> 42a33af9
 \end_layout
 
 \begin_layout Itemize
@@ -1465,10 +1404,6 @@
 \end_layout
 
 \begin_layout Standard
-<<<<<<< HEAD
-\begin_inset Newpage newpage
-\end_inset
-=======
 Proper review by a lawyer will need to be performed before the start of
  the development of the product.
  Law compliance is not expected to be a major issue with regards to the
@@ -1547,7 +1482,6 @@
 \begin_layout Itemize
 Allows to change user informations such as email, password, etc...
 \end_layout
->>>>>>> 42a33af9
 
 \begin_layout Itemize
 Allows to set constraints on the transportation means the user can employ
@@ -1707,11 +1641,7 @@
  consider the user's preference
 \end_layout
 
-<<<<<<< HEAD
-\begin_layout Enumerate
-=======
-\begin_layout Itemize
->>>>>>> 42a33af9
+\begin_layout Itemize
 The app must notify users if they are going to schedule an event that go
  against the set constraints
 \end_layout
@@ -1873,22 +1803,14 @@
 \end_layout
 
 \begin_layout Paragraph
-<<<<<<< HEAD
-Data export formats
-=======
-
-\change_inserted -1405136424 1508339167
 Data interchange formats
 \end_layout
 
 \begin_layout Standard
-
-\change_inserted -1405136424 1508486761
 In order to allow interoperation with other calendar applications Travlendar+
  will need to support iCalendar and CalDAV formats.
  Another custom format such as JSON or XML may be used for exporting data
  that is not supported by the other two standard formats.
->>>>>>> 42a33af9
 \end_layout
 
 \begin_layout Subsubsection
@@ -1896,11 +1818,7 @@
 \end_layout
 
 \begin_layout Standard
-<<<<<<< HEAD
-Our app doesn't have particular hardware constraints., but we expect that
-=======
 Our app doesn't have particular hardware constraints, but we expect that
->>>>>>> 42a33af9
  it will be run on modern computers, smartphones or tablets, so that it
  can satisfy the performance requirement.
 \end_layout
