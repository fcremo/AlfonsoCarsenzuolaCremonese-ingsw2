#LyX 2.2 created this file. For more info see http://www.lyx.org/
\lyxformat 508
\begin_document
\begin_header
\save_transient_properties true
\origin unavailable
\textclass article
\begin_preamble
\usepackage{listings}
\usepackage{xcolor}
\usepackage{pdflscape}
\usepackage{courier}
%\usepackage{mathtools}
\usepackage{graphicx}
\usepackage{booktabs}
\usepackage[T1]{fontenc}
\usepackage{lmodern}

\usepackage{listings}
\lstset{columns=fullflexible}

\usepackage{charter}

\usepackage{xspace}

% Definizione intestazioni e pie' di pagina
\usepackage{fancyhdr}
\end_preamble
\use_default_options true
\begin_modules
InStar
graphicboxes
fix-cm
fixltx2e
fixme
customHeadersFooters
pdfform
\end_modules
\maintain_unincluded_children false
\begin_forced_local_layout
Format 60
Style "In Preamble"
	Category "FrontMatter"
	Margin Static
	LatexType Paragraph
	InTitle 0
	InPreamble 1
	TocLevel -1000
	NeedProtect 0
	KeepEmpty 0
	NextNoIndent 0
	CommandDepth 0
	LatexName "dummy"
	ItemCommand item
	LabelType No_Label
	EndLabelType No_Label
	ParagraphGroup "0"
	ParIndent MM
	ParSkip 0.4
	ItemSep 0
	TopSep 0
	BottomSep 0
	LabelBottomSep 0
	ParSep 0
	NewLine 1
	Align Block
	AlignPossible Block, Center, Layout, Left, Right
	FreeSpacing 0
	PassThru 0
	ParbreakIsNewline 0
	RefPrefix OFF
	HTMLLabelFirst 0
	HTMLStyle
div.standard {
margin-bottom: 2ex;
}
	EndHTMLStyle
	HTMLForceCSS 0
	HTMLTitle 0
	Spellcheck 1
	ForceLocal 1
End
Style "In Title"
	Category "FrontMatter"
	Margin Static
	LatexType Paragraph
	InTitle 1
	InPreamble 0
	TocLevel -1000
	NeedProtect 0
	KeepEmpty 0
	NextNoIndent 0
	CommandDepth 0
	LatexName "dummy"
	ItemCommand item
	LabelType No_Label
	EndLabelType No_Label
	ParagraphGroup "0"
	ParIndent MM
	ParSkip 0.4
	ItemSep 0
	TopSep 0
	BottomSep 0
	LabelBottomSep 0
	ParSep 0
	NewLine 1
	Align Block
	AlignPossible Block, Center, Layout, Left, Right
	FreeSpacing 0
	PassThru 0
	ParbreakIsNewline 0
	RefPrefix OFF
	HTMLLabelFirst 0
	HTMLStyle
div.standard {
margin-bottom: 2ex;
}
	EndHTMLStyle
	HTMLForceCSS 0
	HTMLTitle 0
	Spellcheck 1
	ForceLocal 1
End
\end_forced_local_layout
\language english
\language_package default
\inputencoding auto
\fontencoding global
\font_roman "default" "default"
\font_sans "default" "default"
\font_typewriter "default" "default"
\font_math "auto" "auto"
\font_default_family default
\use_non_tex_fonts false
\font_sc false
\font_osf false
\font_sf_scale 100 100
\font_tt_scale 100 100
\graphics default
\default_output_format default
\output_sync 0
\bibtex_command default
\index_command default
\float_placement H
\paperfontsize default
\spacing single
\use_hyperref true
\pdf_bookmarks true
\pdf_bookmarksnumbered false
\pdf_bookmarksopen false
\pdf_bookmarksopenlevel 1
\pdf_breaklinks false
\pdf_pdfborder true
\pdf_colorlinks false
\pdf_backref false
\pdf_pdfusetitle true
\papersize default
\use_geometry true
\use_package amsmath 1
\use_package amssymb 1
\use_package cancel 1
\use_package esint 1
\use_package mathdots 1
\use_package mathtools 1
\use_package mhchem 1
\use_package stackrel 1
\use_package stmaryrd 1
\use_package undertilde 1
\cite_engine basic
\cite_engine_type default
\biblio_style plain
\use_bibtopic false
\use_indices false
\paperorientation portrait
\suppress_date false
\justification true
\use_refstyle 1
\index Index
\shortcut idx
\color #008000
\end_index
\leftmargin 2.5cm
\rightmargin 2.5cm
\secnumdepth 3
\tocdepth 3
\paragraph_separation indent
\paragraph_indentation default
\quotes_language english
\papercolumns 1
\papersides 1
\paperpagestyle default
\tracking_changes true
\output_changes false
\html_math_output 0
\html_css_as_file 0
\html_be_strict false
\author -1730310665 "fabcars"
\author 666129059 "Alessandro Alfonso"
\end_header

\begin_body

\begin_layout Standard
\begin_inset ERT
status open

\begin_layout Plain Layout


\backslash
begin{titlepage}
\end_layout

\begin_layout Plain Layout


\backslash
newcommand{
\backslash
HRule}{
\backslash
rule{
\backslash
linewidth}{0.5mm}}
\end_layout

\begin_layout Plain Layout


\backslash
center
\end_layout

\begin_layout Plain Layout


\backslash
textsc{
\backslash
LARGE Politecnico di Milano}
\backslash

\backslash
[1.5cm] 
\backslash
textsc{
\backslash
Large Travlendar+}
\backslash

\backslash
[0.5cm]
\end_layout

\begin_layout Plain Layout


\backslash
textsc{
\backslash
Large Life, simplified}
\backslash

\backslash
[0.5cm]
\end_layout

\begin_layout Plain Layout


\backslash
textsc{
\backslash
Large Software Engineering 2}
\backslash

\backslash
[0.5cm]
\end_layout

\begin_layout Plain Layout

\end_layout

\begin_layout Plain Layout


\backslash
HRule 
\backslash

\backslash
[0.4cm] { 
\backslash
huge 
\backslash
bfseries Requirements Analysis and 
\backslash

\backslash
 Specification Document}
\backslash

\backslash
[0.4cm] 
\backslash
HRule 
\backslash

\backslash
[1.5cm]
\end_layout

\begin_layout Plain Layout


\backslash
begin{minipage}{0.4
\backslash
textwidth} 
\backslash
begin{flushleft} 
\backslash
large 
\end_layout

\begin_layout Plain Layout


\backslash
emph{Authors:}
\backslash

\backslash
 
\end_layout

\begin_layout Plain Layout

Alessandro 
\backslash
textsc{Alfonso} 
\backslash
newline 
\end_layout

\begin_layout Plain Layout

Fabrizio 
\backslash
textsc{Carsenzuola} 
\backslash
newline 
\end_layout

\begin_layout Plain Layout

Filippo 
\backslash
textsc{Cremonese} 
\end_layout

\begin_layout Plain Layout


\backslash
end{flushleft} 
\backslash
end{minipage} 
\end_layout

\begin_layout Plain Layout

~ 
\end_layout

\begin_layout Plain Layout


\backslash
begin{minipage}{0.4
\backslash
textwidth} 
\backslash
begin{flushright} 
\backslash
large 
\end_layout

\begin_layout Plain Layout


\backslash
emph{Supervisor:} 
\backslash

\backslash
 Elisabetta 
\backslash
textsc{Di Nitto} 
\end_layout

\begin_layout Plain Layout


\backslash
end{flushright} 
\backslash
end{minipage}
\backslash

\backslash
[3cm]
\end_layout

\begin_layout Plain Layout


\backslash
includegraphics[width=0.3
\backslash
textwidth]{res/img/logopm}
\end_layout

\begin_layout Plain Layout


\backslash
vfill
\end_layout

\begin_layout Plain Layout


\backslash
pagenumbering{gobble}
\end_layout

\begin_layout Plain Layout

{
\backslash
large 
\backslash
today}
\backslash

\backslash
[3cm]
\end_layout

\begin_layout Plain Layout


\backslash
end{titlepage}
\end_layout

\begin_layout Plain Layout

\end_layout

\begin_layout Plain Layout


\backslash
newpage
\end_layout

\begin_layout Plain Layout


\backslash
tableofcontents{}
\end_layout

\begin_layout Plain Layout


\backslash
newpage
\end_layout

\begin_layout Plain Layout


\backslash
setcounter{page}{1}
\end_layout

\begin_layout Plain Layout


\backslash
pagenumbering{arabic}
\end_layout

\end_inset


\end_layout

\begin_layout Section
Introduction
\end_layout

\begin_layout Subsection
Revision history
\end_layout

\begin_layout Standard
\align center
\begin_inset Tabular
<lyxtabular version="3" rows="2" columns="4">
<features tabularvalignment="middle" tabularwidth="80page%">
<column alignment="center" valignment="middle" width="0pt">
<column alignment="center" valignment="middle" width="0pt">
<column alignment="center" valignment="middle" width="30col%">
<column alignment="center" valignment="middle" width="40col%">
<row topspace="2pt" bottomspace="2pt">
<cell alignment="center" valignment="top" usebox="none">
\begin_inset Text

\begin_layout Plain Layout
Version
\end_layout

\end_inset
</cell>
<cell alignment="center" valignment="top" usebox="none">
\begin_inset Text

\begin_layout Plain Layout
Date
\end_layout

\end_inset
</cell>
<cell alignment="center" valignment="top" usebox="none">
\begin_inset Text

\begin_layout Plain Layout
Author(s)
\end_layout

\end_inset
</cell>
<cell alignment="center" valignment="top" usebox="none">
\begin_inset Text

\begin_layout Plain Layout
Summary
\end_layout

\end_inset
</cell>
</row>
<row topspace="2pt" bottomspace="2pt">
<cell alignment="center" valignment="top" bottomline="true" usebox="none">
\begin_inset Text

\begin_layout Plain Layout
0.1
\end_layout

\end_inset
</cell>
<cell alignment="center" valignment="top" bottomline="true" usebox="none">
\begin_inset Text

\begin_layout Plain Layout
—
\end_layout

\end_inset
</cell>
<cell alignment="center" valignment="top" bottomline="true" usebox="none">
\begin_inset Text

\begin_layout Plain Layout
Alessandro Alfonso
\begin_inset Newline newline
\end_inset

Fabrizio Carsenzuola
\begin_inset Newline newline
\end_inset

Filippo Cremonese
\end_layout

\end_inset
</cell>
<cell alignment="center" valignment="top" bottomline="true" usebox="none">
\begin_inset Text

\begin_layout Plain Layout
Living document
\end_layout

\end_inset
</cell>
</row>
</lyxtabular>

\end_inset


\end_layout

\begin_layout Subsection
Purpose of the project
\end_layout

\begin_layout Standard
We're tasked to design Travlendar+, an application that helps its users
 schedule appointments and arrange for travel between them.
 The killer feature of Travlendar+ is it's ability to account for travel
 time between appointment locations.
 This allows to suggest the best travel means for any specific appointment,
 based on many factors such as time required, cost, weather, CO2 emissions,
 and so on.
 The app offers many features as it tries to be as convenient as possible
 for its users (hence the motto 
\begin_inset Quotes eld
\end_inset

Life, simplified
\begin_inset Quotes erd
\end_inset

), such as:
\end_layout

\begin_layout Itemize
in-app automatic reservations for sharing mobility services (car, bike)
 and taxis
\end_layout

\begin_layout Itemize
in-app ticket shop for public transportation (bus, metro, train, ...)
\end_layout

\begin_layout Itemize
the possibility of setting constraints such as 
\begin_inset Quotes eld
\end_inset

maximum 2km of walking for any single travel
\begin_inset Quotes erd
\end_inset


\end_layout

\begin_layout Itemize
the possibility of scheduling flexible events (see 
\begin_inset CommandInset ref
LatexCommand vref
reference "DEF: Flexible event definition"

\end_inset

)
\end_layout

\begin_layout Subsubsection*
Profitability
\end_layout

\begin_layout Standard
Travlendar+ could be considered a venture capital backed project that has
 no need to be profitable in its development phase.
 For this reason we don't focus on how the system might earn a profit and
 make the assumption that it will be free to use for the time being, while
 avoiding decisions that will make difficult to include billing into the
 system.
 An obvious way to make a profit would be to earn a percentage of what the
 users pay to sharing mobility services and taxis reserved through the app.
\end_layout

\begin_layout Subsection
About this document
\end_layout

\begin_layout Standard
This document analyzes the functional and non-functional requirements of
 the system to be developed.
 Requirements are based on the needs expressed by the stakeholders, and
 are subject to constraints imposed by the external world.
 Common scenarios are included to document the main interactions between
 the users and the system.
 This document mainly targets the software engineers and developers who
 will have to develop the service here described, but also the project owner,
 prof.
 Di Nitto.
\end_layout

\begin_layout Subsection
Scope
\end_layout

\begin_layout Standard
Travlendar+ will be available on all the most used platforms (mobile and
 desktop).
 Other apps that partially cover Travlendar+ functionality already exist:
\end_layout

\begin_layout Itemize
calendar apps that provide weather information
\end_layout

\begin_layout Itemize
public transport assistants (such as Citymapper)
\end_layout

\begin_layout Itemize
public transport ticketing apps
\end_layout

\begin_layout Itemize
navigation apps (e.g.
 Google Maps)
\end_layout

\begin_layout Itemize
taxi apps (e.g.
 MyTaxi, Uber)
\end_layout

\begin_layout Itemize
sharing mobility services applications (e.g.
 enjoy, mobike)
\end_layout

\begin_layout Standard
Altough applications such as Citymapper or Google Maps already offer an
 excellent user experience, none of those apps allow to seamlessly schedule
 an appointment while keeping track of weather and travel times.
 Moreover, ticketing apps for public transportation are often poorly built,
 which increases the need for the in-app ticket purchase functionality in
 Travlendar+.
 The existing sharing mobility services don't offer the possibility to automatic
ally reserve the nearest vehicle at a certain date and time.
\end_layout

\begin_layout Standard
The system will need to interact with external entities and events beyond
 of our control (public transportation, sharing mobility services, weather)
 which can disrupt user experience.
 The specifications of the service are based upon the assumption that most
 of the time those external entities will behave as expected (documented
 in section 
\begin_inset CommandInset ref
LatexCommand ref
reference "subsec:Assumptions and dependencies"

\end_inset

).
 When one or some external services won't behave as expected, the application
 will work the same but in a dregradated state.
 If it is possible the system should notify the user that the application
 will work in a limited way (and tells him which services are unaviable).
 
\end_layout

\begin_layout Subsection
Stakeholders
\end_layout

\begin_layout Standard
The main stakeholder in this project is our professor, Elisabetta Di Nitto,
 which we'll consider a paying customer that has tasked our development
 team to design and eventually build Travlendar+.
 The specifications and requirements for the project are coming from her.
\end_layout

\begin_layout Subsection
Reference documents
\end_layout

\begin_layout Itemize
project assignment (
\begin_inset Quotes eld
\end_inset

Mandatory Project Assignment.pdf
\begin_inset Quotes erd
\end_inset

)
\end_layout

\begin_layout Subsection
Definitions, acronyms, abbreviations
\end_layout

\begin_layout Description
Application Depending on context we use the term application (app) to refer
 not only to mobile applications but also to the web version.
\end_layout

\begin_layout Description
\begin_inset CommandInset label
LatexCommand label
name "DEF: Flexible event definition"

\end_inset

Flexible
\begin_inset space ~
\end_inset

event An event which does not have fixed start and end times, but has a
 duration, start and end time constraints and optional location.
 The app will try to keep a free spot in order to accomodate for the flexible
 event.
 It may repeat.
 An example would be 
\begin_inset Quotes eld
\end_inset

30 minutes for lunch between 11:30 AM and 14:00 PM, every day from monday
 to friday
\begin_inset Quotes erd
\end_inset

.
\end_layout

\begin_layout Description
MVP Minimum Viable Product
\end_layout

\begin_layout Standard
\begin_inset Newpage newpage
\end_inset


\end_layout

\begin_layout Section
Overall description
\end_layout

\begin_layout Subsection
Product perspective
\end_layout

\begin_layout Standard
Travlendar+ will consist of three major components:
\end_layout

\begin_layout Subsubsection
User applications
\end_layout

\begin_layout Standard
Travlendar+ users will need to be able to use the service from their computers
 and mobile devices.
 We propose to build a desktop web app and Android and iOS applications.
 Users will be able to use Travlendar+ on all their devices and have their
 calendars always available thanks to automatic synchronization.
 For the mobile apps basic functionality (e.g.
 adding an event to the calendar) will be available even if the device is
 temporarily offline, but many features will need internet connectivity
 in order for the app to be able to query the backend and sync data across
 devices.
\end_layout

\begin_layout Standard
The web frontend will be targeted at modern browsers with support for HTML5,
 CSS3 and recent JS APIs.
 Shims will be used to ensure the best possibile compatibility with older
 browsers, altough not all features will be available to legacy clients.
 Mobile applications will need to support 95% of the user base of iOS and
 Android when the app will be released, which at the time of writing this
 document means supporting Android 4.4+ and iOS 10+.
 A native desktop application is not a strict requirement, but we note that
 with some appropriate implementation decisions the web application should
 be easily converted into a desktop application.
 The decision on whether to build a desktop version is left to the design
 phase, where we'll evaluate the costs and benefits.
\end_layout

\begin_layout Subsubsection
Administrative application
\end_layout

\begin_layout Standard
An administrative web application will be needed to provide customer support
 and to manage the system.
 From there it will be possible to consult usage statistics, monitor service
 status and so on.
 The backend will be accessible only to authenticated Travlendar+ staff.
 In this document we don't analiyze how the administrative application will
 do or how it will work.
\end_layout

\begin_layout Subsubsection
Backend
\end_layout

\begin_layout Standard
Most of Travlendar+ advanced functionality will depend on server side services
 for:
\end_layout

\begin_layout Itemize
map data and travel routes
\end_layout

\begin_layout Itemize
public transport information such as timetables and realtime status
\end_layout

\begin_layout Itemize
public transport tickets and passes
\end_layout

\begin_layout Itemize
sharing mobility services informations and functionality (vehicle position,
 automatic reservations, ...)
\end_layout

\begin_layout Itemize
taxi services informations and functionality (prices, automatic reservations,
 ...)
\end_layout

\begin_layout Itemize
calendar storage and synchronization between devices
\end_layout

\begin_layout Itemize
push and email notifications
\end_layout

\begin_layout Standard
Many of these functionalities will rely on data and services provided by
 external entities.
 Implementation details such as which specific service to use for weather
 data are left to the design document.
\end_layout

\begin_layout Paragraph
Data sources and external services
\begin_inset Newline newline
\end_inset


\end_layout

\begin_layout Standard
This data will come from external sources:
\end_layout

\begin_layout Itemize
public transport information
\end_layout

\begin_layout Itemize
weather forecast
\end_layout

\begin_layout Itemize
maps
\end_layout

\begin_layout Itemize
traffic information
\end_layout

\begin_layout Standard
This services will be provided by or depend on external services:
\end_layout

\begin_layout Itemize
sharing mobility services (find and reserve vehicles)
\end_layout

\begin_layout Itemize
public transportation tickets
\end_layout

\begin_layout Itemize
taxi reservations
\end_layout

\begin_layout Standard
This services may be provided by external services (the decision to implement
 in-house or not is left to the design phase):
\end_layout

\begin_layout Itemize
route planning
\end_layout

\begin_layout Standard
\begin_inset Note Note
status open

\begin_layout Plain Layout
Review this section, I probably forgot something
\end_layout

\end_inset


\end_layout

\begin_layout Subsection
Main product functionality
\end_layout

\begin_layout Standard
Here we describe the main functionality that Travlendar+ will provide.
 Detailed functional and non functional requirements are described in section
 
\begin_inset CommandInset ref
LatexCommand ref
reference "sec:Specific-requirements"

\end_inset

.
\end_layout

\begin_layout Subsubsection
Appointments managment
\end_layout

\begin_layout Standard
Users will be able to add, edit and remove appointments to their calendars.
 Multiple calendars can be used (e.g.
 a user can have a work and a personal calendar).
 They will be able to share single events and entire calendars with other
 people (even not registered to Travlendar+) by generating a sharing link
 or sending an email.
 When inserting or editing an event the user can plan how to get to the
 event location using the app (see section 
\begin_inset CommandInset ref
LatexCommand ref
reference "subsec:Travel-planning"

\end_inset

 below).
\end_layout

\begin_layout Subsubsection
\begin_inset CommandInset label
LatexCommand label
name "subsec:Travel-planning"

\end_inset

Travel planning
\end_layout

\begin_layout Standard
Travlendar+ will help users plan for travel between appointments.
 They will have to provide the location of the appointment and the starting
 location and time (by default the ones of the previous event of that day,
 if present).
 They will receive suggestions compatible with the travel means they can
 use, and be able to see (when applicable):
\end_layout

\begin_layout Itemize
cost of the trip
\end_layout

\begin_layout Itemize
estimated time taken
\end_layout

\begin_layout Itemize
calories
\end_layout

\begin_layout Itemize
distance
\end_layout

\begin_layout Itemize
weather forecast
\end_layout

\begin_layout Itemize
CO2 emissions
\end_layout

\begin_layout Standard
A notification will inform the users in case of bad weather, strikes, accidents
 along the way and unavailability of sharing mobility vehicles.
 If it appears that there are no travel means that allow to reach the destinatio
n in time a warning is shown.
\end_layout

\begin_layout Subsubsection
Automatic vehicle reservation
\end_layout

\begin_layout Standard
Users will be able to plan automatic reservation of a sharing mobility vehicle
 or taxi for their appointments.
 In case a sharing mobility vehicle is requested our service will start
 searching for a vehicle to reserve near the user location some time before
 the start of the trip.
 If no vehicles are available the users will receive a notification and
 alternative travel suggestions.
\end_layout

\begin_layout Subsubsection
In-app tickets shop
\end_layout

\begin_layout Standard
Users will be able to buy tickets and passes for public transportation directly
 in the app.
\end_layout

\begin_layout Subsection
Non functional requirements
\end_layout

\begin_layout Standard
Travlendar+ should be:
\end_layout

\begin_layout Itemize
fast (see section 
\begin_inset CommandInset ref
LatexCommand ref
reference "subsec:Performance-requirements"

\end_inset

)
\end_layout

\begin_layout Itemize
multiplatform
\end_layout

\begin_deeper
\begin_layout Itemize
desktop web app
\end_layout

\begin_layout Itemize
mobile app (iOS and Android)
\end_layout

\end_deeper
\begin_layout Itemize
available 24/7
\end_layout

\begin_layout Itemize
simple and user-friendly
\end_layout

\begin_layout Itemize
secure and privacy respecting (see sections 
\begin_inset CommandInset ref
LatexCommand ref
reference "subsec:Legal-constraints"

\end_inset

 and 
\begin_inset CommandInset ref
LatexCommand ref
reference "subsec:Security"

\end_inset

)
\end_layout

\begin_layout Subsection
User characteristics
\end_layout

\begin_layout Standard
Travlendar+ is most useful for users that know their schedule at least some
 hours ahead and live in cities with many travel options.
 Some scenarios are provided in section 
\begin_inset CommandInset ref
LatexCommand ref
reference "sec:Scenarios"

\end_inset

.
 The application is primarily designed to be used by registered, logged
 in users.
 Non registered users can interact with Travlendar+ on some occasions.
 Here we document the main characteristics and interactions of our users.
\end_layout

\begin_layout Subsubsection
First time users
\end_layout

\begin_layout Standard
Users may start using Travlendar+ when:
\end_layout

\begin_layout Itemize
they access the web app (directly, from a search engine or otherwise)
\end_layout

\begin_layout Itemize
they download the app for the first time on a certain device
\end_layout

\begin_layout Itemize
they are sent an invite to try the app from a registered user
\end_layout

\begin_layout Standard
In each case the users are sent to an informational page (or application
 screen depending on the used platform) that shows the main features of
 Travlendar+ and invites them to sign up.
 Users that decide to sign up are asked an email and a password and will
 receive a confirmation email at the specified address.
\change_inserted 666129059 1509187444

\end_layout

\begin_layout Standard
It is called 
\begin_inset Quotes eld
\end_inset

Guest
\begin_inset Quotes erd
\end_inset

 in use case diagrams and sequence diagrams.
\change_inserted 666129059 1509187333

\end_layout

\begin_layout Subsubsection
Unregistered users with a sharing link
\end_layout

\begin_layout Standard
Unregistered users (identified by an email address -mandatorily insert by
 the owner of the event- and other optional informations) may be shared
 an event by a registered user or be invited to it.
 An email is sent to them as a reminder.
 The email contains all relevant informations about the event such as name,
 date and time, location, weather forecast, and also a link to view the
 event in the web-based version of the app, which can be used to view updated
 information about the event and, if they are invited, allows them to leave
 a preference (
\begin_inset Quotes eld
\end_inset

Accept
\begin_inset Quotes erd
\end_inset

, 
\begin_inset Quotes eld
\end_inset

Decline
\begin_inset Quotes erd
\end_inset

, 
\begin_inset Quotes eld
\end_inset

Maybe
\begin_inset Quotes erd
\end_inset

).
 The preference will be visible to the event owner.
 The email also contains a link to the informational page to invite unregistered
 users to sign up.
\change_inserted 666129059 1509187344

\end_layout

\begin_layout Standard
It is called 
\begin_inset Quotes eld
\end_inset

Invited User
\begin_inset Quotes erd
\end_inset

 in use case diagrams and sequence diagrams.
\end_layout

\begin_layout Subsubsection
Registered users
\end_layout

\begin_layout Standard
Registered users will be identified by their email and a password.
 Other informations will be asked when appropriate:
\end_layout

\begin_layout Itemize
a dismissible 
\begin_inset Quotes eld
\end_inset

complete your profile
\begin_inset Quotes erd
\end_inset

 button will be visible in the main screen of the app
\end_layout

\begin_deeper
\begin_layout Itemize
it will lead to the profile settings page/screen which offers to input and
 modify all account information
\end_layout

\end_deeper
\begin_layout Itemize
when planning the first travel users will be asked
\end_layout

\begin_deeper
\begin_layout Itemize
which transportation means they can and cannot use
\end_layout

\begin_layout Itemize
credentials for sharing mobility and taxi services
\end_layout

\begin_layout Itemize
the maximum walking distance for any single travel
\end_layout

\end_deeper
\begin_layout Itemize
credit card information will be asked optionally on registration, otherwise
 on the first payment
\end_layout

\begin_layout Standard
The account settings page/screen will be accessible at any moment to edit
 the provided information.
\change_inserted 666129059 1509187367

\end_layout

\begin_layout Standard
It is called 
\begin_inset Quotes eld
\end_inset

User
\begin_inset Quotes erd
\end_inset

 in use case diagrams and sequence diagrams.
\end_layout

\begin_layout Subsection
\begin_inset CommandInset label
LatexCommand label
name "subsec:Assumptions and dependencies"

\end_inset

Assumptions and dependencies
\end_layout

\begin_layout Standard
Travlendar+ needs to interact with many entities and cope with events beyond
 our control, which can disrupt user experience.
 Here we document assumptions on which we'll rely for our design.
\end_layout

\begin_layout Subsubsection
Data sources and external services
\end_layout

\begin_layout Standard
In order to provide our users convenient services such as automatic car
 sharing reservations or weather-aware travel planning we need to source
 data from external entities which cannot be expected to be perfectly reliable.
 The specifications of the service are based upon the assumption that most
 of the time those external services will behave as expected but also document
 what to do when this assumption won't hold.
\end_layout

\begin_layout Paragraph
Commercial agreements
\begin_inset Newline newline
\end_inset


\end_layout

\begin_layout Standard
Some of the external services (e.g.
 public transportation tickets, taxi and sharing mobility services) don't
 have a public API available, and an agreement with the companies providing
 the service will be needed in order to gain access and use their APIs.
 We assume these agreements will be made before the start of the design
 phase.
\end_layout

\begin_layout Subsubsection
Area limit and app availability
\end_layout

\begin_layout Standard
We assume that appointments for which the user wants help scheduling his
 travels are limited to the same area (e.g.
 the metropolitan area of Milan).
 The app will be available only to users of certain supported cities, initially
 targeting the most populated Italian cities for the MVP.
 This constraint is necessary because:
\end_layout

\begin_layout Itemize
public transportation regulations, prices, ticketing systems and timetables
 (and associated data sources) vary wildly in quality, format and availability
 between cities
\end_layout

\begin_layout Itemize
time estimates for long travels — especially when involving public transportatio
n — are not accurate
\end_layout

\begin_layout Subsubsection
Other assumptions
\end_layout

\begin_layout Standard
We suppose these assumptions will hold:
\end_layout

\begin_layout Itemize
users input correctly all relevant informations about their appointments
\end_layout

\begin_layout Itemize
users have a reliable internet connection
\begin_inset Note Note
status open

\begin_layout Plain Layout
puo essere usata anche offline
\end_layout

\end_inset


\end_layout

\begin_layout Itemize
reserved taxis will show up (in time)
\end_layout

\begin_layout Itemize
reserved sharing mobility vehicles won't be broken or otherwise unavailable
\end_layout

\begin_layout Subsection
\begin_inset CommandInset label
LatexCommand label
name "subsec:Legal-constraints"

\end_inset

Legal constraints
\end_layout

\begin_layout Standard
Travlendar+ will need to comply with the law of the states of the targeted
 users, which will include, but not limited to:
\end_layout

\begin_layout Itemize
European 
\begin_inset Quotes eld
\end_inset

Cookie Law
\begin_inset Quotes erd
\end_inset

 (Directive 2002/58/EC)
\end_layout

\begin_layout Itemize
European General Data Protection Regulation (2016/679)
\end_layout

\begin_layout Itemize
payment processing laws and tax codes
\end_layout

\begin_layout Standard
Consultation with a lawyer will be needed before the start of the development.
 Law compliance is not expected to be a major issue with regards to the
 requirements in this document.
\end_layout

\begin_layout Standard
\begin_inset Newpage newpage
\end_inset


\end_layout

\begin_layout Section
\begin_inset CommandInset label
LatexCommand label
name "sec:Specific-requirements"

\end_inset

Specific requirements
\end_layout

\begin_layout Standard
This section will analyze in detail functional and non-functional requirements
 that the developed system has to satisfy, when the domain properties previously
 denoted hold and referring to the declared goals.
\end_layout

\begin_layout Subsection
Functional requirements
\end_layout

\begin_layout Standard
\begin_inset Note Note
status open

\begin_layout Plain Layout
TODO: this section needs to be finished
\end_layout

\end_inset


\end_layout

\begin_layout Standard
The functional requirements include the functionalities that the system
 must necessarily have and describe the interactions between the system
 developed and the external environment independently from the implementation.
 They are divided into categories as follows.
\end_layout

\begin_layout Subsubsection
User account managment
\end_layout

\begin_layout Standard
The following operations must be supported:
\end_layout

\begin_layout Itemize
user registration
\end_layout

\begin_layout Itemize
user authentication (log in)
\end_layout

\begin_layout Itemize
user settings
\end_layout

\begin_deeper
\begin_layout Itemize
allows to change user informations such as email, password, etc...
\end_layout

\begin_layout Itemize
allows to set constraints on the transportation means the user can employ
\end_layout

\begin_layout Itemize
allows to provide credentials for sharing mobility and taxi services
\end_layout

\end_deeper
\begin_layout Itemize
password reset
\end_layout

\begin_deeper
\begin_layout Itemize
an email is sent to the user when he requests to reset his password
\end_layout

\begin_layout Itemize
the email contains a link that allows to change the password
\end_layout

\begin_layout Itemize
passwords must not be sent by email
\change_inserted -1730310665 1509187843

\end_layout

\end_deeper
\begin_layout Itemize

\change_inserted -1730310665 1509187975
user is allowed to set personal preference about the generation of a route.
 For example users can
\end_layout

\begin_deeper
\begin_layout Itemize

\change_inserted -1730310665 1509188005
choose to use or not shared vehicles
\end_layout

\begin_layout Itemize

\change_inserted -1730310665 1509188010
set the maximun walking distance
\end_layout

\begin_layout Itemize

\change_inserted -1730310665 1509188140
insert details about transportation passes
\end_layout

\begin_layout Itemize

\change_inserted -1730310665 1509188230
set the type of means that he is able to use (e.g.
 if he don't have a license, he can not drive a car)
\end_layout

\end_deeper
\begin_layout Subsubsection
Calendar and events managment
\end_layout

\begin_layout Itemize
create, edit and delete calendars
\end_layout

\begin_layout Itemize
view calendars and events
\end_layout

\begin_deeper
\begin_layout Itemize
calendars may be viewed by month, week or day
\end_layout

\begin_layout Itemize
event details must be accessible from the calendar overview
\end_layout

\end_deeper
\begin_layout Itemize
add an event to a calendar
\end_layout

\begin_layout Itemize
modify and delete and event
\end_layout

\begin_layout Itemize
share an event or an entire calendar with another person by email
\end_layout

\begin_layout Itemize
set and receive reminders (via push notifications and/or email) for specific
 events or all events in a calendar
\end_layout

\begin_layout Subsubsection
Travel planning
\end_layout

\begin_layout Standard
When creating or modifying an event users will be able to specify starting
 and destination locations and time and schedule their travel.
 By default the starting point is the one of the previous event in the same
 day, if it exists.
\end_layout

\begin_layout Itemize
a warning must be shown if it appears that there's no suitable transportation
 mean to reach an appointment in time
\end_layout

\begin_layout Itemize
using the preferences and coinstraints set by the user, the application
 has to give to a list that contains the best solutions
\end_layout

\begin_deeper
\begin_layout Itemize
users can choose the preferred option from the list
\end_layout

\begin_layout Itemize
the best options in terms of time, cost, distance, carbon emissions to reach
 the destination must be shown 
\begin_inset Note Note
status open

\begin_layout Plain Layout
riformulare questa parte
\end_layout

\end_inset


\end_layout

\end_deeper
\begin_layout Itemize
if public transportation is chosen the app must offer to buy tickets or
 passes
\end_layout

\begin_deeper
\begin_layout Itemize
users must be are able to by tickets or passes directly in the app
\end_layout

\end_deeper
\begin_layout Itemize
if the user chooses to use a shared vehicle the app must offer to reserve
 one automatically
\end_layout

\begin_deeper
\begin_layout Itemize
users can choose which vehicles they want to use and the app will search
 one to reserve from an hour before the scheduled departure
\end_layout

\end_deeper
\begin_layout Itemize
if a taxi is chosen the app must offer to reserve one
\end_layout

\begin_layout Itemize
a notification must be shown if the scheduled trip should be changed
\end_layout

\begin_deeper
\begin_layout Itemize
due to bad weather (and the user planned to walk or go by bike)
\end_layout

\begin_layout Itemize
due to public transportation strike
\end_layout

\begin_layout Itemize
due to unavailability of a sharing vehicle until 20 minutes before the scheduled
 start of the trip.
 The app asks the user if it should continue looking for a shared vehicle
 or if the trip should be manually rescheduled (excluding shared vehicles)
\end_layout

\end_deeper
\begin_layout Itemize
application must consider whether the user already has a passes when it
 asks the user to use public transportation means
\end_layout

\begin_layout Subsubsection
Flexible events
\end_layout

\begin_layout Itemize
schedule 
\begin_inset Quotes eld
\end_inset

flexible events
\begin_inset Quotes erd
\end_inset


\end_layout

\begin_deeper
\begin_layout Itemize
users are able to set constraints on what they must do during the day (e.g.
 a user might want to have lunch between 12 am and 2 pm)
\end_layout

\begin_layout Itemize
the app must notify users if they are going to schedule an event that go
 against the set constraints
\end_layout

\end_deeper
\begin_layout Subsubsection
Customer service 
\begin_inset Note Note
status open

\begin_layout Plain Layout
è abbstanza?
\end_layout

\end_inset


\end_layout

\begin_layout Standard
Users (registered or not) could contact customer service through a form
 in the application.
 Users, if not logged in, must insert a valid email address on which a system
 administrator can answer to the user.
\end_layout

\begin_layout Subsection
\begin_inset CommandInset label
LatexCommand label
name "subsec:Performance-requirements"

\end_inset

Performance and responsiveness requirements
\end_layout

\begin_layout Standard
Users expect apps and websites to be fast and responsive, which entails
 both technical and UI requirements.
 We fix the following 95th percentile response times under normal conditions:
\end_layout

\begin_layout Itemize
3 seconds maximum time for starting the app or loading the web app
\end_layout

\begin_layout Itemize
1 second maximum response time for most pages and actions, including
\end_layout

\begin_deeper
\begin_layout Itemize
showing the details screen for an event
\end_layout

\begin_layout Itemize
inserting or modifying an event
\end_layout

\begin_layout Itemize
updating profile information
\end_layout

\end_deeper
\begin_layout Itemize
15 seconds to load trip suggestions
\end_layout

\begin_layout Itemize
1 minute maximum delay for receiving scheduled notifications
\end_layout

\begin_layout Standard
Trip suggestions should be loaded incrementally, so that informations can
 be displayed to the user as soon as possible.
 In order to give hints to the user as to when the app is loading or processing
 spinners will be shown for each waiting period longer than 1 second.
\end_layout

\begin_layout Subsection
External software interface requirements
\end_layout

\begin_layout Paragraph*
Taxi services
\begin_inset Newline newline
\end_inset


\end_layout

\begin_layout Standard
In order to automatically reserve a taxi one or more external services must
 be integrated with our system.
 Those external services must provide the following functions:
\end_layout

\begin_layout Itemize
user authentication (optional): depending on the agreement with the company
 providing the service the user might be required to register an account
 to the taxi service.
\end_layout

\begin_layout Itemize
reservation: service must allow to reserve a taxi at a given day, time and
 location
\end_layout

\begin_layout Itemize
cost estimation for a trip between two locations (including base fare)
\end_layout

\begin_layout Itemize
billing history (optional): for showing our users their trip details
\end_layout

\begin_layout Paragraph*
Sharing mobility services
\begin_inset Newline newline
\end_inset


\end_layout

\begin_layout Standard
In order to automatically reserve a vehicle one or more external services
 must be integrated with our system.
 These services must provide:
\end_layout

\begin_layout Itemize
user authentication (optional): depending on the agreement with the company
 providing the service the user might be required to register an account
 with them.
\end_layout

\begin_layout Itemize
vehicle positions: the service must allow to get a list of the available
 vehicles in a given area
\end_layout

\begin_layout Itemize
vehicle informations: the service must allow to get details on a specific
 vehicle (remaining fuel, cost per minute or km, allowed passengers, ...)
\end_layout

\begin_layout Itemize
reservation: the service must allow to reserve a specific vehicle and cancel
 the reservation
\end_layout

\begin_layout Itemize
cost estimation (optional): the cost may be estimated by the external service
 or by us, given the starting and end locations
\end_layout

\begin_layout Paragraph*
Weather services
\begin_inset Newline newline
\end_inset


\end_layout

\begin_layout Standard
In order to account for weather conditions for travel planning the system
 will need an external service providing :
\end_layout

\begin_layout Itemize
real time weather conditions at a given position
\end_layout

\begin_layout Itemize
weather forecasts at a given position, at least for the next 5 days
\end_layout

\begin_layout Paragraph*
Public transport information service 
\begin_inset Newline newline
\end_inset


\end_layout

\begin_layout Standard
In order to provide our users informations about public transport the system
 will need an external service providing:
\end_layout

\begin_layout Itemize
information about which lines exist, their path, stops and timetables
\end_layout

\begin_layout Itemize
real time status about a specific line (optional)
\end_layout

\begin_deeper
\begin_layout Itemize
vehicle position
\end_layout

\begin_layout Itemize
strikes
\end_layout

\begin_layout Itemize
accidents
\end_layout

\end_deeper
\begin_layout Paragraph*
Public transport ticketing service 
\begin_inset Newline newline
\end_inset


\end_layout

\begin_layout Standard
In order to provide our users with an in-app ticket shop an external service
 which provides the following will be needed:
\end_layout

\begin_layout Itemize
informations about which tickets/passes are available for a certain line
\end_layout

\begin_deeper
\begin_layout Itemize
cost
\end_layout

\begin_layout Itemize
duration/validity
\end_layout

\end_deeper
\begin_layout Itemize
ticket and passes shop
\end_layout

\begin_deeper
\begin_layout Itemize
payments must go through a payment processor Travelendar+ can interact directly
 via an API (e.g.
 Stripe)
\end_layout

\end_deeper
\begin_layout Standard
Combined tickets rules (e.g.
 tickets valid for a single run in metro + train) might need to be hardcoded
 in the system, since they wildly vary between cities.
\end_layout

\begin_layout Paragraph*
Payment processor service 
\begin_inset Newline newline
\end_inset


\end_layout

\begin_layout Standard
In order to provide our users with an in-app ticket shop an external payment
 processor which allows the user to pay using his credit card (and possibly
 other means) will be needed.
 We choose to use an external payment processor to avoid to be compliant
 with PCI/DSS and other regulations.
\end_layout

\begin_layout Paragraph*
Map data and routing service 
\begin_inset Newline newline
\end_inset


\end_layout

\begin_layout Standard
In order to help our users plan for travel an external service providing
 map data will be needed:
\end_layout

\begin_layout Itemize
map and points of interest
\end_layout

\begin_layout Itemize
routing service between two points, that accounts for the transport mean
 used (car, bike, walk)
\end_layout

\begin_layout Paragraph*
Email service 
\begin_inset Newline newline
\end_inset


\end_layout

\begin_layout Standard
In order to send messages for registration, password resets, reminders and
 event sharing the system needs an email service, which may be external.
 The following characteristics are required:
\end_layout

\begin_layout Itemize
supports secure protocols (STARTTLS or pure TLS)
\end_layout

\begin_layout Itemize
has good reputation in spam filters
\end_layout

\begin_layout Itemize
guarantees availability (99.9%+)
\end_layout

\begin_layout Subsection
Design constraints
\end_layout

\begin_layout Subsubsection
Standards compliance
\end_layout

\begin_layout Paragraph
Data interchange formats
\end_layout

\begin_layout Standard
In order to allow interoperation with other calendar applications Travlendar+
 will need to support exporting user calendars in iCalendar and CalDAV format.
 Another custom format such as JSON or XML may be used for exporting data
 that is not supported by the other two standard formats.
\end_layout

\begin_layout Subsubsection
Hardware limitations
\end_layout

\begin_layout Standard
Our app doesn't have particular hardware constraints, but we expect that
 it will be run on modern computers, smartphones or tablets, so that it
 can satisfy the performance requirements (see section 
\begin_inset CommandInset ref
LatexCommand ref
reference "subsec:Performance-requirements"

\end_inset

).
\end_layout

\begin_layout Subsection
Software system attributes
\end_layout

\begin_layout Subsubsection
Reliability and availability
\end_layout

\begin_layout Standard
Nowadays users expect all applications to always work.
 Even excluding faults to their devices or connections being 100% available
 and reliable is challenging, as these properties depend on our services
 and also on many external ones.
 Single points of failure must be avoided where possible.
\end_layout

\begin_layout Paragraph
Single points of failure
\end_layout

\begin_layout Standard
Avoiding single points of failure can be achieved by technical design decisions,
 with techniques such as load balancing and separation of concerns (microservice
s).
 In the event an non-fundamental service (e.g.
 car sharing API) stops working the app should keep functioning, altough
 in a degraded state (not be able to reserve cars, but still able to reserve
 other services).
 Of course a tradeoff must be made between reliability and cost/architecture
 simplicity.
 The design decisions regarding this are left to the design document.
\end_layout

\begin_layout Paragraph
Testing and development environment
\end_layout

\begin_layout Standard
Test suites must be written where possible, and code changes must never
 be deployed if regressions are introduced.
 Testing of the software must be performed on a staging environment that
 will be as similar as possible to the production environment, with no access
 to production databases.
\end_layout

\begin_layout Paragraph
Backups and restore, disaster recovery
\end_layout

\begin_layout Standard
Automated regular backups of code and data must be performed.
 Incremental backups of production data must be performed at least every
 6 hours and snapshots must be performed at least daily.
 Data restore and disaster recovery procedures must be documented, automated
 where possible, and tested at least once every three months on a staging
 environment different from the production environment.
\end_layout

\begin_layout Paragraph
Infrastructure reliability
\end_layout

\begin_layout Standard
The chosen hosting provider must give reliability guarantees both via technical
 means and contractual ones.
 The hosting location for the production environmente must have proper redundanc
ies in place for power and connectivity in order to guarantee 99.9%+ service
 level agreement.
\end_layout

\begin_layout Subsubsection
\begin_inset CommandInset label
LatexCommand label
name "subsec:Security"

\end_inset

Security
\end_layout

\begin_layout Standard
The system must be developed following security best practices.
 This implies technology-agnostic requirements which are detailed here as
 well as technology-dependent ones which are a concern of the development
 team.
\end_layout

\begin_layout Paragraph
General reccomendations
\end_layout

\begin_layout Itemize
all software must be updated in short time after the release of security
 advisories
\end_layout

\begin_layout Itemize
the principle of least privilege must be followed
\end_layout

\begin_layout Itemize
regular security reviews must be performed
\end_layout

\begin_layout Itemize
a way to safely report security vulnerabilities must be present
\end_layout

\begin_deeper
\begin_layout Itemize
a bug bounty program may be evaluated
\end_layout

\end_deeper
\begin_layout Itemize
no security protocols or algorithms shall be created if a secure standard
 exists
\end_layout

\begin_layout Paragraph
Data security
\end_layout

\begin_layout Standard
User data must be stored as securely as possible:
\end_layout

\begin_layout Itemize
databases must be password protected and not directly accessible from the
 public internet
\end_layout

\begin_layout Itemize
normal developers should not have direct access to production databases
\end_layout

\begin_layout Itemize
data should be stored encrypted at rest
\end_layout

\begin_layout Itemize
password must be stored after being hashed with a secure algorithm
\end_layout

\begin_layout Paragraph
Application security
\end_layout

\begin_layout Standard
Common vulnerabilities must be avoided.
 This includes vulnerabilities from lists such as OWASP Top 10, or certificate
 validation errors.
 The development team must be knowledgeable about the possible pitfalls
 in the chosen software stack.
\end_layout

\begin_layout Paragraph
Transport security
\end_layout

\begin_layout Standard
All network traffic must be encrypted with standard algorithms.
 The reccomendation is TLS with a modern configuration.
\end_layout

\begin_layout Paragraph
Operational security
\end_layout

\begin_layout Standard
A small group of authorized people must be in charge of deployment and maintaina
nce and only them should have access to the production environment.
 Where possible deployment procedures should be automated.
\end_layout

\begin_layout Paragraph
Physical security
\end_layout

\begin_layout Standard
A hosting provider with proper physical security must be chosen.
 This includes 24/7 surveillance, strong authentication, authorization and
 accounting.
\end_layout

\begin_layout Subsubsection
Maintainability
\end_layout

\begin_layout Standard
Code, database schemas and deployment procedures must be documented in order
 to allow new developers to gain familiarity with the system in a reasonable
 time.
\end_layout

\begin_layout Standard
\begin_inset Newpage newpage
\end_inset


\end_layout

\begin_layout Section
\begin_inset CommandInset label
LatexCommand label
name "sec:Scenarios"

\end_inset

Scenarios
\end_layout

\begin_layout Standard
This section will present some possible situations that may occur from the
 interaction between a user and the system developed.
\end_layout

\begin_layout Subsection
Elisabetta is curious about Travlendar+
\begin_inset Note Note
status open

\begin_layout Plain Layout
riguarda ordine mail billing
\end_layout

\end_inset


\end_layout

\begin_layout Standard
Lily tells Elisabetta about a new service called Travlendar+: Elisabetta,
 now curious, tries to register to Travlendar+.
 She visits the homepage, browses the site a little and then proceeds to
 the registration page.
 Elisabetta then enters all the data needed by the system to complete the
 process: name and surname, email address, password and credit card data.
 To complete the sign-up she finally enters the billing information.
 Once everything is done, the system sends her a confirmation mail with
 a link used to activate her new account.
 She has now completed the registration, and she can log into the system
 and use all the services given by our app.
\end_layout

\begin_layout Standard
\begin_inset space \quad{}
\end_inset


\end_layout

\begin_layout Subsection
Filippo is getting married!
\end_layout

\begin_layout Standard
Filippo gets married and, to live with his wife, he has to move from his
 parents' house to the new one.
 So when he insert a new event doesn't want that the app calculates the
 route from his old house, because it is quite distance from the new one
 and the expected travel time would be incorrect.
 He can access to his personal private area (after having logged in) and,
 by clicking “Edit Personal Data", he inserts the new data in the system,
 and finally he saves the changes.
 Filippo can now use the app again and stay happy with his wife (having
 some children).
\end_layout

\begin_layout Standard
\begin_inset space \quad{}
\end_inset


\end_layout

\begin_layout Subsection
Alessandro is always drunk
\end_layout

\begin_layout Standard
Alessandro is a good boy, but he has one really bad habit: on Sunday he
 goes out with his friends and he drinks a lot; on Monday he has his duties
 to do but, having an hangover, he forgets some things.
 Fortunately, he has an account on Travlendar+, so on Friday he makes a
 note of all his appointments on the calendar.
 The application not only reminds him his scheduled events with a notification,
 but also it helps him to schedule his travel.
 So, on Monday Alessandro will arrive in time at work and his department
 boss won't fire him.
 Thanks Travlendar+!
\end_layout

\begin_layout Subsection
Fabrizio, the sport addicted
\end_layout

\begin_layout Standard
Fabrizio is a sport addicted and he really belives in the problem of air
 pollution, so he prefers not to use car or motor vehicles.
 In his preference he can sets to select always the most ecologic route,
 so that he can runs or cycles around the city.
 He does sport and doesn't pollute the air! But if he is in hurry because
 he has an appointment with his girlfriend (and if he arrives late she will
 stay angry for the whole day), when he shedueles this event, he can choose
 the quickest route.
 An exception can be made for just one time: it is for a good reason!
\end_layout

\begin_layout Standard
\begin_inset space \quad{}
\end_inset


\end_layout

\begin_layout Subsection
Michele, the motobiker
\end_layout

\begin_layout Standard
Michele, is in love with his motorbike.
 He moves all around Milan with it, so that he can avoid traffic congestion
 because he is always in hurry.
 He is a very busy man especially near lunch time, but he wants to eat everyday
 between 12 am and 2 pm, so he schedules lunch as a flexible and recurrent
 event.
 The app day by day will manage Michele's lunch itself (choosing the best
 moment during the interval of time that Michele has set) in order to give
 him the time that he has set in his preference.
 If Michele doesn't have enough time between 12am and 2 pm to have lunch,
 the application will notify him this fact and then Michele can choose whether
 have a shorter lunch or delete (or modify) another event.
 Poor Michele!
\end_layout

\begin_layout Subsection
Luca and his birthday
\end_layout

\begin_layout Standard
Luca is a very raver boy.
 He really like party and for his birthday he wants to invite a lot of people.
 Luca is looking for an application that lets him to share this event to
 his friends.
 Fortunatly, browsing on a search engin he finds out Travlendar+.
 He now can create a big shared party, maybe a lot expensive for him, but
 this birthday will never be forgotten.
 So he create a shared event invinting all his friends.
\end_layout

\begin_layout Subsection
Andrea is offline
\end_layout

\begin_layout Standard
Andrea has a very bad memory and every months he forgot to top-up his phone,
 so if he finishes the credit he must remain offline for a day.
 When he has to add to Travlendar+ a new event, even if he is offline, he
 can do it (otherwise he would forget also the appointment!) The only limitation
 for Andrea is that the application when the device is offline won't calculate
 the route or tell him the weather forcast.
\end_layout

\begin_layout Standard
\begin_inset Newpage newpage
\end_inset


\end_layout

\begin_layout Section
Models 
\end_layout

\begin_layout Standard
In this section we are going to abstract from the previously seen scenarios
 in order to have a more high-level description.
 For this purpose we will use UML (Uniﬁed Modeling Language) diagrams.
 
\end_layout

\begin_layout Subsection
Use cases model 
\end_layout

\begin_layout Standard
From previously denoted scenarios and from the whole analysis we did in
 this document, we individuated the use cases of the system to be developed.
 In these pictures there are some use case diagrams which represent actors,
 their use cases and their interactions.
\end_layout

\begin_layout Standard
\begin_inset Float figure
wide false
sideways false
status open

\begin_layout Plain Layout
\align center
\begin_inset Graphics
	filename use_case_diagram/use_case_guest.plantuml
	display false
	width 100text%
	height 95theight%
	keepAspectRatio

\end_inset


\end_layout

\begin_layout Plain Layout
\begin_inset Caption Standard

\begin_layout Plain Layout
Guest Use Case
\end_layout

\end_inset


\end_layout

\end_inset


\end_layout

\begin_layout Standard
\begin_inset Float figure
wide false
sideways false
status open

\begin_layout Plain Layout
\align center
\begin_inset Graphics
	filename use_case_diagram/use_case_user.plantuml
	display false
	width 100text%
	height 95theight%
	keepAspectRatio

\end_inset


\end_layout

\begin_layout Plain Layout
\begin_inset Caption Standard

\begin_layout Plain Layout
User Use Case
\end_layout

\end_inset


\end_layout

\end_inset


\end_layout

\begin_layout Standard
\begin_inset Float figure
wide false
sideways false
status collapsed

\begin_layout Plain Layout
\align center
\begin_inset Graphics
	filename use_case_diagram/use_case_invited_user.plantuml
	display false
	width 100text%
	height 95theight%
	keepAspectRatio

\end_inset


\end_layout

\begin_layout Plain Layout
\begin_inset Caption Standard

\begin_layout Plain Layout
Invited User Use Case
\end_layout

\end_inset


\end_layout

\end_inset


\change_inserted -1730310665 1509195443

\end_layout

\begin_layout Standard
\begin_inset Newpage pagebreak
\end_inset


\end_layout

\begin_layout Subsection
Use case table
\end_layout

\begin_layout Standard
The following tables analyze the interaction between an actor and the applicatio
n and how the system should work
\change_inserted 666129059 1509191591
 from the user perspective
\change_unchanged
.
 For semplicity, here we assume that the actor is using the web application.
 
\begin_inset Note Note
status open

\begin_layout Plain Layout
correggere l'ingrish
\end_layout

\end_inset


\end_layout

\begin_layout Subsubsection
Registration
\end_layout

\begin_layout Standard
\begin_inset Tabular
<lyxtabular version="3" rows="5" columns="2">
<features tabularvalignment="middle">
<column alignment="center" valignment="top" width="20text%">
<column alignment="block" valignment="middle" width="75text%">
<row>
<cell alignment="center" valignment="top" topline="true" bottomline="true" usebox="none">
\begin_inset Text

\begin_layout Plain Layout
Actors
\end_layout

\end_inset
</cell>
<cell alignment="block" valignment="middle" topline="true" bottomline="true" usebox="none">
\begin_inset Text

\begin_layout Plain Layout
\begin_inset ERT
status open

\begin_layout Plain Layout


\backslash
vspace{0.15cm}
\end_layout

\end_inset

Guest
\begin_inset ERT
status open

\begin_layout Plain Layout


\backslash
vspace{0.15cm}
\end_layout

\end_inset


\end_layout

\end_inset
</cell>
</row>
<row>
<cell alignment="center" valignment="top" bottomline="true" usebox="none">
\begin_inset Text

\begin_layout Plain Layout
Preconditions
\end_layout

\end_inset
</cell>
<cell alignment="block" valignment="top" bottomline="true" usebox="none">
\begin_inset Text

\begin_layout Plain Layout
\begin_inset ERT
status open

\begin_layout Plain Layout


\backslash
vspace{0.15cm}
\end_layout

\end_inset

The guest has a working Internet connection and he has not registered an
 account yet.
\begin_inset ERT
status open

\begin_layout Plain Layout


\backslash
vspace{0.15cm}
\end_layout

\end_inset


\end_layout

\end_inset
</cell>
</row>
<row>
<cell alignment="center" valignment="top" bottomline="true" usebox="none">
\begin_inset Text

\begin_layout Plain Layout
Events
\end_layout

\end_inset
</cell>
<cell alignment="block" valignment="top" bottomline="true" usebox="none">
\begin_inset Text

\begin_layout Enumerate
The guest reaches the registration page 
\end_layout

\begin_layout Enumerate
The system requires the guest to enter all his/her personal information
 
\end_layout

\begin_layout Enumerate
The guest types the requested information and presses the ’Next’ button
\end_layout

\begin_layout Enumerate
The system verifies the uniqueness of the email, the equality of the twice
 typed passwords
\end_layout

\begin_layout Enumerate
The system send an email to the specified address with a verification code
\end_layout

\begin_layout Enumerate
The user insert the verification code and press 
\begin_inset Quotes eld
\end_inset

Next
\begin_inset Quotes erd
\end_inset


\end_layout

\begin_layout Enumerate
The system shows to the guest a recap of the information already provided
 and requires him to confirm them, to read and accept the EULA and complete
 the registration
\end_layout

\begin_layout Enumerate
The guest ticks the “I read carefully, and I accept the general conditions”
 box and presses the “Confirm and Complete Registration” button
\end_layout

\begin_layout Enumerate
The system sends an email to notify the correct registration to the guest
\end_layout

\begin_layout Enumerate
The system reports the registration and redirects the user to the main page
\end_layout

\begin_layout Enumerate
The system ask the User if he want to be redirected to an external service
 web page to enter his billing information
\end_layout

\begin_layout Enumerate
If the User accept, the system wait to a confirmation from the external
 payment service about the correctness of the billing information and then
 notify him the conclusion of the process
\end_layout

\begin_layout Enumerate
Else the system notifies the user that he will need to insert the billing
 information the first time he will buy a ticket or pass in the app.
\end_layout

\end_inset
</cell>
</row>
<row>
<cell alignment="center" valignment="top" bottomline="true" usebox="none">
\begin_inset Text

\begin_layout Plain Layout
Postconditions
\end_layout

\end_inset
</cell>
<cell alignment="block" valignment="top" bottomline="true" usebox="none">
\begin_inset Text

\begin_layout Plain Layout
\begin_inset ERT
status open

\begin_layout Plain Layout


\backslash
vspace{0.15cm}
\end_layout

\end_inset

The user has signed up.
\begin_inset ERT
status open

\begin_layout Plain Layout


\backslash
vspace{0.15cm}
\end_layout

\end_inset


\end_layout

\end_inset
</cell>
</row>
<row>
<cell alignment="center" valignment="top" bottomline="true" usebox="none">
\begin_inset Text

\begin_layout Plain Layout
Exceptions
\end_layout

\end_inset
</cell>
<cell alignment="block" valignment="top" bottomline="true" usebox="none">
\begin_inset Text

\begin_layout Plain Layout
\begin_inset ERT
status open

\begin_layout Plain Layout


\backslash
vspace{0.15cm}
\end_layout

\end_inset

The email the guest typed has been already used.
 The second password does not match with the first one.
 One of the mandatory fields is empty.
 The user inserts a wrong verification code.
 The code sent by email arrives in the guest's spam inbox.
 The guest did not accept the EULA.
 In these cases the system notifies the error and cannot complete the registrati
on.
\end_layout

\begin_layout Plain Layout
The external payment service didn't confirm the billing information.
 In this case the user can insert the billing informations later.
\begin_inset ERT
status open

\begin_layout Plain Layout


\backslash
vspace{0.15cm}
\end_layout

\end_inset


\end_layout

\end_inset
</cell>
</row>
</lyxtabular>

\end_inset


\end_layout

\begin_layout Subsubsection
Log in
\end_layout

\begin_layout Standard
\paragraph_spacing onehalf
\begin_inset Tabular
<lyxtabular version="3" rows="5" columns="2">
<features tabularvalignment="middle">
<column alignment="center" valignment="top" width="20text%">
<column alignment="block" valignment="middle" width="75text%">
<row>
<cell alignment="center" valignment="top" topline="true" bottomline="true" usebox="none">
\begin_inset Text

\begin_layout Plain Layout
Actors
\end_layout

\end_inset
</cell>
<cell alignment="block" valignment="top" topline="true" bottomline="true" usebox="none">
\begin_inset Text

\begin_layout Plain Layout
\begin_inset ERT
status open

\begin_layout Plain Layout


\backslash
vspace{0.15cm}
\end_layout

\end_inset

User
\begin_inset ERT
status open

\begin_layout Plain Layout


\backslash
vspace{0.15cm}
\end_layout

\end_inset


\end_layout

\end_inset
</cell>
</row>
<row>
<cell alignment="center" valignment="top" bottomline="true" usebox="none">
\begin_inset Text

\begin_layout Plain Layout
Preconditions
\end_layout

\end_inset
</cell>
<cell alignment="block" valignment="top" bottomline="true" usebox="none">
\begin_inset Text

\begin_layout Plain Layout
\begin_inset ERT
status open

\begin_layout Plain Layout


\backslash
vspace{0.15cm}
\end_layout

\end_inset

The actor has a working Internet connection and is already registered.
\begin_inset ERT
status open

\begin_layout Plain Layout


\backslash
vspace{0.15cm}
\end_layout

\end_inset


\end_layout

\end_inset
</cell>
</row>
<row>
<cell alignment="center" valignment="top" bottomline="true" usebox="none">
\begin_inset Text

\begin_layout Plain Layout
Events
\end_layout

\end_inset
</cell>
<cell alignment="block" valignment="top" bottomline="true" usebox="none">
\begin_inset Text

\begin_layout Enumerate
The actor reaches the log in page 
\end_layout

\begin_layout Enumerate
The system requires the actor to enter his email and password 
\end_layout

\begin_layout Enumerate
The actor types the requested information and press the ’Log in’ button
\end_layout

\begin_layout Enumerate
The system verifies the correctness of the email and password
\end_layout

\begin_layout Enumerate
The system redirects the actor to the main page
\end_layout

\end_inset
</cell>
</row>
<row>
<cell alignment="center" valignment="top" bottomline="true" usebox="none">
\begin_inset Text

\begin_layout Plain Layout
Postconditions
\end_layout

\end_inset
</cell>
<cell alignment="block" valignment="top" bottomline="true" usebox="none">
\begin_inset Text

\begin_layout Plain Layout
\begin_inset ERT
status open

\begin_layout Plain Layout


\backslash
vspace{0.15cm}
\end_layout

\end_inset

The actor is logged in.
\begin_inset ERT
status open

\begin_layout Plain Layout


\backslash
vspace{0.15cm}
\end_layout

\end_inset


\end_layout

\end_inset
</cell>
</row>
<row>
<cell alignment="center" valignment="top" bottomline="true" usebox="none">
\begin_inset Text

\begin_layout Plain Layout
Exceptions
\end_layout

\end_inset
</cell>
<cell alignment="block" valignment="top" bottomline="true" usebox="none">
\begin_inset Text

\begin_layout Plain Layout
\begin_inset ERT
status open

\begin_layout Plain Layout


\backslash
vspace{0.15cm}
\end_layout

\end_inset

The email or the password the actor typed are not correct.
 One of the fields is empty.
 In these cases the actor can’t complete the log in.
 The system notifies the error and cannot complete the login.
\begin_inset ERT
status open

\begin_layout Plain Layout


\backslash
vspace{0.15cm}
\end_layout

\end_inset


\end_layout

\end_inset
</cell>
</row>
</lyxtabular>

\end_inset


\end_layout

\begin_layout Subsubsection
Edit personal information
\end_layout

\begin_layout Standard
\paragraph_spacing onehalf
\begin_inset Tabular
<lyxtabular version="3" rows="5" columns="2">
<features tabularvalignment="middle">
<column alignment="center" valignment="top" width="20text%">
<column alignment="block" valignment="middle" width="75text%">
<row>
<cell alignment="center" valignment="top" topline="true" bottomline="true" usebox="none">
\begin_inset Text

\begin_layout Plain Layout
Actors
\end_layout

\end_inset
</cell>
<cell alignment="block" valignment="top" topline="true" bottomline="true" usebox="none">
\begin_inset Text

\begin_layout Plain Layout
\begin_inset ERT
status open

\begin_layout Plain Layout


\backslash
vspace{0.15cm}
\end_layout

\end_inset

User
\begin_inset ERT
status open

\begin_layout Plain Layout


\backslash
vspace{0.15cm}
\end_layout

\end_inset


\end_layout

\end_inset
</cell>
</row>
<row>
<cell alignment="center" valignment="top" bottomline="true" usebox="none">
\begin_inset Text

\begin_layout Plain Layout
Preconditions
\end_layout

\end_inset
</cell>
<cell alignment="block" valignment="top" bottomline="true" usebox="none">
\begin_inset Text

\begin_layout Plain Layout
\begin_inset ERT
status open

\begin_layout Plain Layout


\backslash
vspace{0.15cm}
\end_layout

\end_inset

The actor has a working Internet connection and he is already logged into
 the system.
\begin_inset ERT
status open

\begin_layout Plain Layout


\backslash
vspace{0.15cm}
\end_layout

\end_inset


\end_layout

\end_inset
</cell>
</row>
<row>
<cell alignment="center" valignment="top" bottomline="true" usebox="none">
\begin_inset Text

\begin_layout Plain Layout
Events
\end_layout

\end_inset
</cell>
<cell alignment="block" valignment="top" bottomline="true" usebox="none">
\begin_inset Text

\begin_layout Enumerate
The actor reaches his personal area
\end_layout

\begin_layout Enumerate
The actor clicks the 
\begin_inset Quotes eld
\end_inset

Edit personal informations
\begin_inset Quotes erd
\end_inset

 button
\end_layout

\begin_layout Enumerate
The system allows the actor to change his settings including address, travel
 preferences, email or password (and to confirm it)
\end_layout

\begin_layout Enumerate
The user enters the new informations and presses ’Save’
\end_layout

\begin_layout Enumerate
The system verifies the correctness and the completeness of the information
\end_layout

\begin_layout Enumerate
The system shows the actor his updated information
\change_deleted 666129059 1509194172

\end_layout

\begin_layout Enumerate

\change_deleted 666129059 1509194172
The system sends an email as a notification of the changement
\change_unchanged

\end_layout

\end_inset
</cell>
</row>
<row>
<cell alignment="center" valignment="top" bottomline="true" usebox="none">
\begin_inset Text

\begin_layout Plain Layout
Postconditions
\end_layout

\end_inset
</cell>
<cell alignment="block" valignment="top" bottomline="true" usebox="none">
\begin_inset Text

\begin_layout Plain Layout
\begin_inset ERT
status open

\begin_layout Plain Layout


\backslash
vspace{0.15cm}
\end_layout

\end_inset

The user has modified his personal information.
\begin_inset ERT
status open

\begin_layout Plain Layout


\backslash
vspace{0.15cm}
\end_layout

\end_inset


\end_layout

\end_inset
</cell>
</row>
<row>
<cell alignment="center" valignment="top" bottomline="true" usebox="none">
\begin_inset Text

\begin_layout Plain Layout
Exceptions
\end_layout

\end_inset
</cell>
<cell alignment="block" valignment="top" bottomline="true" usebox="none">
\begin_inset Text

\begin_layout Plain Layout
\begin_inset ERT
status open

\begin_layout Plain Layout


\backslash
vspace{0.15cm}
\end_layout

\end_inset

One of the mandatory fields is empty.
 The second password does not match with the first one.
 In these cases the system notifies the error and cannot complete the request.
\begin_inset ERT
status open

\begin_layout Plain Layout


\backslash
vspace{0.15cm}
\end_layout

\end_inset


\end_layout

\end_inset
</cell>
</row>
</lyxtabular>

\end_inset


\change_inserted 666129059 1509192702

\end_layout

\begin_layout Subsubsection
Add/Edit travel preferences
\change_inserted 666129059 1509193879

\end_layout

\begin_layout Standard
\paragraph_spacing onehalf
\begin_inset Tabular
<lyxtabular version="3" rows="5" columns="2">
<features tabularvalignment="middle">
<column alignment="center" valignment="top" width="20text%">
<column alignment="left" valignment="middle" width="75text%">
<row>
<cell alignment="center" valignment="top" topline="true" bottomline="true" usebox="none">
\begin_inset Text

\begin_layout Plain Layout
Actors
\end_layout

\end_inset
</cell>
<cell alignment="left" valignment="top" topline="true" bottomline="true" usebox="none">
\begin_inset Text

\begin_layout Plain Layout
\begin_inset ERT
status open

\begin_layout Plain Layout


\backslash
vspace{0.15cm}
\end_layout

\end_inset

User
\begin_inset ERT
status open

\begin_layout Plain Layout


\backslash
vspace{0.15cm}
\end_layout

\end_inset


\end_layout

\end_inset
</cell>
</row>
<row>
<cell alignment="center" valignment="top" bottomline="true" usebox="none">
\begin_inset Text

\begin_layout Plain Layout
Preconditions
\end_layout

\end_inset
</cell>
<cell alignment="left" valignment="top" bottomline="true" usebox="none">
\begin_inset Text

\begin_layout Plain Layout
\begin_inset ERT
status open

\begin_layout Plain Layout


\backslash
vspace{0.15cm}
\end_layout

\end_inset

The actor has a working Internet connection and he is already logged into
 the system.
\begin_inset ERT
status open

\begin_layout Plain Layout


\backslash
vspace{0.15cm}
\end_layout

\end_inset


\end_layout

\end_inset
</cell>
</row>
<row>
<cell alignment="center" valignment="top" bottomline="true" usebox="none">
\begin_inset Text

\begin_layout Plain Layout
Events
\end_layout

\end_inset
</cell>
<cell alignment="left" valignment="top" bottomline="true" usebox="none">
\begin_inset Text

\begin_layout Enumerate
The actor reaches his personal area
\end_layout

\begin_layout Enumerate
The actor clicks the 
\begin_inset Quotes eld
\end_inset

Edit travel preferences
\begin_inset Quotes erd
\end_inset

 button
\end_layout

\begin_layout Enumerate
<<<<<<< HEAD
The system allows the actor to change his settings about usable vehicles,
 shared vehicles, maximum walking distance, transportation tickets/passes
=======
The system notifies the actor that he is going to be redirected to an external
 service web page where he will be required to enter his new billing information
 
>>>>>>> 38f950a1
\end_layout

\begin_layout Enumerate
The user enters the new informations and presses ’Save’
\end_layout

\begin_layout Enumerate
The system verifies the correctness and the completeness of the information
\end_layout

\begin_layout Enumerate
The system shows the actor his updated information
\end_layout

\end_inset
</cell>
</row>
<row>
<cell alignment="center" valignment="top" bottomline="true" usebox="none">
\begin_inset Text

\begin_layout Plain Layout
Postconditions
\end_layout

\end_inset
</cell>
<cell alignment="left" valignment="top" bottomline="true" usebox="none">
\begin_inset Text

\begin_layout Plain Layout
\begin_inset ERT
status open

\begin_layout Plain Layout


\backslash
vspace{0.15cm}
\end_layout

\end_inset

The user has modified his travel preferences.
\begin_inset ERT
status open

\begin_layout Plain Layout


\backslash
vspace{0.15cm}
\end_layout

\end_inset


\end_layout

\end_inset
</cell>
</row>
<row>
<cell alignment="center" valignment="top" bottomline="true" usebox="none">
\begin_inset Text

\begin_layout Plain Layout
Exceptions
\end_layout

\end_inset
</cell>
<cell alignment="left" valignment="top" bottomline="true" usebox="none">
\begin_inset Text

\begin_layout Plain Layout
\begin_inset ERT
status open

\begin_layout Plain Layout


\backslash
vspace{0.15cm}
\end_layout

\end_inset

Tickets or passes are invalid or expired.
\begin_inset ERT
status open

\begin_layout Plain Layout


\backslash
vspace{0.15cm}
\end_layout

\end_inset


\end_layout

\end_inset
</cell>
</row>
</lyxtabular>

\end_inset


\change_inserted 666129059 1509192740

\end_layout

\begin_layout Subsubsection
Edit billing information
\end_layout

\begin_layout Standard
\paragraph_spacing onehalf
\begin_inset Tabular
<lyxtabular version="3" rows="5" columns="2">
<features tabularvalignment="middle">
<column alignment="center" valignment="top" width="20text%">
<column alignment="block" valignment="middle" width="75text%">
<row>
<cell alignment="center" valignment="top" topline="true" bottomline="true" usebox="none">
\begin_inset Text

\begin_layout Plain Layout
Actors
\end_layout

\end_inset
</cell>
<cell alignment="block" valignment="top" topline="true" bottomline="true" usebox="none">
\begin_inset Text

\begin_layout Plain Layout
\begin_inset ERT
status open

\begin_layout Plain Layout


\backslash
vspace{0.15cm}
\end_layout

\end_inset

User
\begin_inset ERT
status open

\begin_layout Plain Layout


\backslash
vspace{0.15cm}
\end_layout

\end_inset


\end_layout

\end_inset
</cell>
</row>
<row>
<cell alignment="center" valignment="top" bottomline="true" usebox="none">
\begin_inset Text

\begin_layout Plain Layout
Preconditions
\end_layout

\end_inset
</cell>
<cell alignment="block" valignment="top" bottomline="true" usebox="none">
\begin_inset Text

\begin_layout Plain Layout
\begin_inset ERT
status open

\begin_layout Plain Layout


\backslash
vspace{0.15cm}
\end_layout

\end_inset

The actor has a working Internet connection and he is already logged into
 the system.
\begin_inset ERT
status open

\begin_layout Plain Layout


\backslash
vspace{0.15cm}
\end_layout

\end_inset

 
\end_layout

\end_inset
</cell>
</row>
<row>
<cell alignment="center" valignment="top" bottomline="true" usebox="none">
\begin_inset Text

\begin_layout Plain Layout
Events
\end_layout

\end_inset
</cell>
<cell alignment="block" valignment="top" bottomline="true" usebox="none">
\begin_inset Text

\begin_layout Enumerate
The actor reaches his personal area
\end_layout

\begin_layout Enumerate
The actor clicks the 
\begin_inset Quotes eld
\end_inset

Edit billing information
\begin_inset Quotes erd
\end_inset

 button
\end_layout

\begin_layout Enumerate
The system notifies the actor that he is going to be redirected to an external
 service web page where he will be required to enter his new billing information
 
\begin_inset Note Note
status open

\begin_layout Plain Layout
Sistemare il problema webapp/applicazione mobile
\end_layout

\end_inset


\end_layout

\begin_layout Enumerate
The system receives a confirmation from the external payment service about
 the correctness of the new billing information
\end_layout

\begin_layout Enumerate
The system shows the actor his updated information
\end_layout

\begin_layout Enumerate
The system sends an email as a notification of the changement
\end_layout

\end_inset
</cell>
</row>
<row>
<cell alignment="center" valignment="top" bottomline="true" usebox="none">
\begin_inset Text

\begin_layout Plain Layout
Postconditions
\end_layout

\end_inset
</cell>
<cell alignment="block" valignment="top" bottomline="true" usebox="none">
\begin_inset Text

\begin_layout Plain Layout
\begin_inset ERT
status open

\begin_layout Plain Layout


\backslash
vspace{0.15cm}
\end_layout

\end_inset

The user has modified his billing information.
\begin_inset ERT
status open

\begin_layout Plain Layout


\backslash
vspace{0.15cm}
\end_layout

\end_inset


\end_layout

\end_inset
</cell>
</row>
<row>
<cell alignment="center" valignment="top" bottomline="true" usebox="none">
\begin_inset Text

\begin_layout Plain Layout
Exceptions
\end_layout

\end_inset
</cell>
<cell alignment="block" valignment="top" bottomline="true" usebox="none">
\begin_inset Text

\begin_layout Plain Layout
\begin_inset ERT
status open

\begin_layout Plain Layout


\backslash
vspace{0.15cm}
\end_layout

\end_inset

The external payment service did not confirm the billing information.
 In this case the system notifies the error and cannot complete the request.
\begin_inset ERT
status open

\begin_layout Plain Layout


\backslash
vspace{0.15cm}
\end_layout

\end_inset


\end_layout

\end_inset
</cell>
</row>
</lyxtabular>

\end_inset


\change_inserted 666129059 1509187959

\end_layout

\begin_layout Subsubsection
Buying a ticket/pass
\change_inserted 666129059 1509188013

\end_layout

\begin_layout Standard
\paragraph_spacing onehalf
\begin_inset Tabular
<lyxtabular version="3" rows="5" columns="2">
<features tabularvalignment="middle">
<column alignment="center" valignment="top" width="20text%">
<column alignment="left" valignment="middle" width="75text%">
<row>
<cell alignment="center" valignment="top" topline="true" bottomline="true" usebox="none">
\begin_inset Text

\begin_layout Plain Layout
Actors
\end_layout

\end_inset
</cell>
<cell alignment="left" valignment="top" topline="true" bottomline="true" usebox="none">
\begin_inset Text

\begin_layout Plain Layout
\begin_inset ERT
status open

\begin_layout Plain Layout


\backslash
vspace{0.15cm}
\end_layout

\end_inset

User
\begin_inset ERT
status open

\begin_layout Plain Layout


\backslash
vspace{0.15cm}
\end_layout

\end_inset


\end_layout

\end_inset
</cell>
</row>
<row>
<cell alignment="center" valignment="top" bottomline="true" usebox="none">
\begin_inset Text

\begin_layout Plain Layout
Preconditions
\end_layout

\end_inset
</cell>
<cell alignment="left" valignment="top" bottomline="true" usebox="none">
\begin_inset Text

\begin_layout Plain Layout
\begin_inset ERT
status open

\begin_layout Plain Layout


\backslash
vspace{0.15cm}
\end_layout

\end_inset

The actor has a working Internet connection and he is already logged into
 the system.
\begin_inset ERT
status open

\begin_layout Plain Layout


\backslash
vspace{0.15cm}
\end_layout

\end_inset

 
\end_layout

\end_inset
</cell>
</row>
<row>
<cell alignment="center" valignment="top" bottomline="true" usebox="none">
\begin_inset Text

\begin_layout Plain Layout
Events
\end_layout

\end_inset
</cell>
<cell alignment="left" valignment="top" bottomline="true" usebox="none">
\begin_inset Text

\begin_layout Enumerate
The actor reaches his personal area
\end_layout

\begin_layout Enumerate
The actor clicks the 
\begin_inset Quotes eld
\end_inset

Buy tickets / passes
\begin_inset Quotes erd
\end_inset

 button
\end_layout

\begin_layout Enumerate
The actor chooses what kind of ticket / pass he wants to buy
\end_layout

\begin_layout Enumerate
The system requires a final confirmation
\end_layout

\begin_layout Enumerate
The actor confirms the purchase
\end_layout

\begin_layout Enumerate
The system shows a summary page
\end_layout

\begin_layout Enumerate
The system sends an email as a notification of the purchase
\end_layout

\end_inset
</cell>
</row>
<row>
<cell alignment="center" valignment="top" bottomline="true" usebox="none">
\begin_inset Text

\begin_layout Plain Layout
Postconditions
\end_layout

\end_inset
</cell>
<cell alignment="left" valignment="top" bottomline="true" usebox="none">
\begin_inset Text

\begin_layout Plain Layout
\begin_inset ERT
status open

\begin_layout Plain Layout


\backslash
vspace{0.15cm}
\end_layout

\end_inset

The user has bought one or more tickets / passes.
\begin_inset ERT
status open

\begin_layout Plain Layout


\backslash
vspace{0.15cm}
\end_layout

\end_inset


\end_layout

\end_inset
</cell>
</row>
<row>
<cell alignment="center" valignment="top" bottomline="true" usebox="none">
\begin_inset Text

\begin_layout Plain Layout
Exceptions
\end_layout

\end_inset
</cell>
<cell alignment="left" valignment="top" bottomline="true" usebox="none">
\begin_inset Text

\begin_layout Plain Layout
\begin_inset ERT
status open

\begin_layout Plain Layout


\backslash
vspace{0.15cm}
\end_layout

\end_inset

The external payment service cannot complete the payment.
 In this case the system notifies the error and cannot complete the request.
\begin_inset ERT
status open

\begin_layout Plain Layout


\backslash
vspace{0.15cm}
\end_layout

\end_inset


\end_layout

\end_inset
</cell>
</row>
</lyxtabular>

\end_inset


\end_layout

\begin_layout Subsubsection
Create a new event - Scenario 1 (Offline event)
\end_layout

\begin_layout Standard
\paragraph_spacing onehalf
\begin_inset Tabular
<lyxtabular version="3" rows="5" columns="2">
<features tabularvalignment="middle">
<column alignment="center" valignment="top" width="20text%">
<column alignment="block" valignment="middle" width="75text%">
<row>
<cell alignment="center" valignment="top" topline="true" bottomline="true" usebox="none">
\begin_inset Text

\begin_layout Plain Layout
Actors
\end_layout

\end_inset
</cell>
<cell alignment="block" valignment="top" topline="true" bottomline="true" usebox="none">
\begin_inset Text

\begin_layout Plain Layout
\begin_inset ERT
status open

\begin_layout Plain Layout


\backslash
vspace{0.15cm}
\end_layout

\end_inset

User
\begin_inset ERT
status open

\begin_layout Plain Layout


\backslash
vspace{0.15cm}
\end_layout

\end_inset


\end_layout

\end_inset
</cell>
</row>
<row>
<cell alignment="center" valignment="top" bottomline="true" usebox="none">
\begin_inset Text

\begin_layout Plain Layout
Preconditions
\end_layout

\end_inset
</cell>
<cell alignment="block" valignment="top" bottomline="true" usebox="none">
\begin_inset Text

\begin_layout Plain Layout
\begin_inset ERT
status open

\begin_layout Plain Layout


\backslash
vspace{0.15cm}
\end_layout

\end_inset

The user is already logged into the system 
\begin_inset ERT
status open

\begin_layout Plain Layout


\backslash
vspace{0.15cm}
\end_layout

\end_inset


\end_layout

\end_inset
</cell>
</row>
<row>
<cell alignment="center" valignment="top" bottomline="true" usebox="none">
\begin_inset Text

\begin_layout Plain Layout
Events
\end_layout

\end_inset
</cell>
<cell alignment="block" valignment="top" bottomline="true" usebox="none">
\begin_inset Text

\begin_layout Enumerate
The actor clicks the new event button
\end_layout

\begin_layout Enumerate
The actor enters event name, hour, place and other standard information
\end_layout

\begin_layout Enumerate
The system verifies the correctness and the completeness of the information
\end_layout

\begin_layout Enumerate
The actor confirms the event creation clicking the 
\begin_inset Quotes eld
\end_inset

Confirm
\begin_inset Quotes erd
\end_inset

 button
\end_layout

\begin_layout Enumerate
The system shows a summary page
\end_layout

\begin_layout Enumerate
The application won't let the user to choose the route or to share the event
 with other people
\end_layout

\end_inset
</cell>
</row>
<row>
<cell alignment="center" valignment="top" bottomline="true" usebox="none">
\begin_inset Text

\begin_layout Plain Layout
Postconditions
\end_layout

\end_inset
</cell>
<cell alignment="block" valignment="top" bottomline="true" usebox="none">
\begin_inset Text

\begin_layout Plain Layout
\begin_inset ERT
status open

\begin_layout Plain Layout


\backslash
vspace{0.15cm}
\end_layout

\end_inset

The actor has a new event in his scheduled events.
\begin_inset ERT
status open

\begin_layout Plain Layout


\backslash
vspace{0.15cm}
\end_layout

\end_inset


\end_layout

\end_inset
</cell>
</row>
<row>
<cell alignment="center" valignment="top" bottomline="true" usebox="none">
\begin_inset Text

\begin_layout Plain Layout
Exceptions
\end_layout

\end_inset
</cell>
<cell alignment="block" valignment="top" bottomline="true" usebox="none">
\begin_inset Text

\begin_layout Plain Layout
\begin_inset ERT
status open

\begin_layout Plain Layout


\backslash
vspace{0.15cm}
\end_layout

\end_inset

One of the fields of the basic information is empty.
 The starting hour is after the ending one.
 In these cases the system notifies the error to the user and he cannot
 create the event.
 
\begin_inset ERT
status open

\begin_layout Plain Layout


\backslash
vspace{0.15cm}
\end_layout

\end_inset


\end_layout

\end_inset
</cell>
</row>
</lyxtabular>

\end_inset


\end_layout

\begin_layout Subsubsection
Create a new event - Scenario 2 (Standard event)
\end_layout

\begin_layout Standard
\paragraph_spacing onehalf
\begin_inset Tabular
<lyxtabular version="3" rows="5" columns="2">
<features tabularvalignment="middle">
<column alignment="center" valignment="top" width="20text%">
<column alignment="block" valignment="middle" width="75text%">
<row>
<cell alignment="center" valignment="top" topline="true" bottomline="true" usebox="none">
\begin_inset Text

\begin_layout Plain Layout
Actors
\end_layout

\end_inset
</cell>
<cell alignment="block" valignment="top" topline="true" bottomline="true" usebox="none">
\begin_inset Text

\begin_layout Plain Layout
\begin_inset ERT
status open

\begin_layout Plain Layout


\backslash
vspace{0.15cm}
\end_layout

\end_inset

User
\begin_inset ERT
status open

\begin_layout Plain Layout


\backslash
vspace{0.15cm}
\end_layout

\end_inset


\end_layout

\end_inset
</cell>
</row>
<row>
<cell alignment="center" valignment="top" bottomline="true" usebox="none">
\begin_inset Text

\begin_layout Plain Layout
Preconditions
\end_layout

\end_inset
</cell>
<cell alignment="block" valignment="top" bottomline="true" usebox="none">
\begin_inset Text

\begin_layout Plain Layout
\begin_inset ERT
status open

\begin_layout Plain Layout


\backslash
vspace{0.15cm}
\end_layout

\end_inset

The user has a working Internet connection and he is already logged into
 the system 
\begin_inset ERT
status open

\begin_layout Plain Layout


\backslash
vspace{0.15cm}
\end_layout

\end_inset


\end_layout

\end_inset
</cell>
</row>
<row>
<cell alignment="center" valignment="top" bottomline="true" usebox="none">
\begin_inset Text

\begin_layout Plain Layout
Events
\end_layout

\end_inset
</cell>
<cell alignment="block" valignment="top" bottomline="true" usebox="none">
\begin_inset Text

\begin_layout Enumerate
The actor clicks the new event button
\end_layout

\begin_layout Enumerate
The actor enters event name, hour, place and other standard information
\end_layout

\begin_layout Enumerate
The system verifies the correctness and the completeness of the information
\end_layout

\begin_layout Enumerate
The actor confirms the event creation clicking the 
\begin_inset Quotes eld
\end_inset

Confirm
\begin_inset Quotes erd
\end_inset

 button
\end_layout

\begin_layout Enumerate
The system shows a summary page
\end_layout

\end_inset
</cell>
</row>
<row>
<cell alignment="center" valignment="top" bottomline="true" usebox="none">
\begin_inset Text

\begin_layout Plain Layout
Postconditions
\end_layout

\end_inset
</cell>
<cell alignment="block" valignment="top" bottomline="true" usebox="none">
\begin_inset Text

\begin_layout Plain Layout
\begin_inset ERT
status open

\begin_layout Plain Layout


\backslash
vspace{0.15cm}
\end_layout

\end_inset

The actor has a new event in his scheduled events.
\begin_inset ERT
status open

\begin_layout Plain Layout


\backslash
vspace{0.15cm}
\end_layout

\end_inset


\end_layout

\end_inset
</cell>
</row>
<row>
<cell alignment="center" valignment="top" bottomline="true" usebox="none">
\begin_inset Text

\begin_layout Plain Layout
Exceptions
\end_layout

\end_inset
</cell>
<cell alignment="block" valignment="top" bottomline="true" usebox="none">
\begin_inset Text

\begin_layout Plain Layout
\begin_inset ERT
status open

\begin_layout Plain Layout


\backslash
vspace{0.15cm}
\end_layout

\end_inset

One of the fields of the basic information is empty.
 The starting hour is after the ending one.
 In these cases the system notifies the error to the user and he cannot
 create the event.
 
\begin_inset ERT
status open

\begin_layout Plain Layout


\backslash
vspace{0.15cm}
\end_layout

\end_inset


\end_layout

\end_inset
</cell>
</row>
</lyxtabular>

\end_inset


\end_layout

\begin_layout Subsubsection
Create a new event - Scenario 3 (Choose mobility sharing) 
\end_layout

\begin_layout Standard
\paragraph_spacing onehalf
\begin_inset Tabular
<lyxtabular version="3" rows="5" columns="2">
<features tabularvalignment="middle">
<column alignment="center" valignment="top" width="20text%">
<column alignment="left" valignment="middle" width="75text%">
<row>
<cell alignment="center" valignment="top" topline="true" bottomline="true" usebox="none">
\begin_inset Text

\begin_layout Plain Layout
Actors
\end_layout

\end_inset
</cell>
<cell alignment="left" valignment="top" topline="true" bottomline="true" usebox="none">
\begin_inset Text

\begin_layout Plain Layout
\begin_inset ERT
status open

\begin_layout Plain Layout


\backslash
vspace{0.15cm}
\end_layout

\end_inset

User
\begin_inset ERT
status open

\begin_layout Plain Layout


\backslash
vspace{0.15cm}
\end_layout

\end_inset


\end_layout

\end_inset
</cell>
</row>
<row>
<cell alignment="center" valignment="top" bottomline="true" usebox="none">
\begin_inset Text

\begin_layout Plain Layout
Preconditions
\end_layout

\end_inset
</cell>
<cell alignment="left" valignment="top" bottomline="true" usebox="none">
\begin_inset Text

\begin_layout Plain Layout
\begin_inset ERT
status open

\begin_layout Plain Layout


\backslash
vspace{0.15cm}
\end_layout

\end_inset

The user has a working Internet connection and he is already logged into
 the system 
\begin_inset ERT
status open

\begin_layout Plain Layout


\backslash
vspace{0.15cm}
\end_layout

\end_inset


\end_layout

\end_inset
</cell>
</row>
<row>
<cell alignment="center" valignment="top" bottomline="true" usebox="none">
\begin_inset Text

\begin_layout Plain Layout
Events
\end_layout

\end_inset
</cell>
<cell alignment="left" valignment="top" bottomline="true" usebox="none">
\begin_inset Text

\begin_layout Enumerate
The actor clicks the new event button
\end_layout

\begin_layout Enumerate
The actor enters event name, hour, address and other standard information
\end_layout

\begin_layout Enumerate
The system verifies the correctness and the completeness of the information
\end_layout

\begin_layout Enumerate
The actor clicks the 
\begin_inset Quotes eld
\end_inset

Plan travel
\begin_inset Quotes erd
\end_inset

 button
\end_layout

\begin_layout Enumerate
The system shows the travel suggestions
\end_layout

\begin_layout Enumerate
The actor chooses one of the proposed routes
\end_layout

\begin_layout Enumerate
The actor clicks the 
\begin_inset Quotes eld
\end_inset

Sharing transporation means
\begin_inset Quotes erd
\end_inset

 button
\end_layout

\begin_layout Enumerate
The actor clicks the 
\begin_inset Quotes eld
\end_inset

auto-reservation function
\begin_inset Quotes erd
\end_inset

 button
\end_layout

\begin_layout Enumerate
The actor chooses one or more bike or car sharing services through the buttons
\end_layout

\begin_layout Enumerate
The actor confirms the event creation clicking the 
\begin_inset Quotes eld
\end_inset

Confirm
\begin_inset Quotes erd
\end_inset

 button
\end_layout

\begin_layout Enumerate
The system shows a summary page
\end_layout

\end_inset
</cell>
</row>
<row>
<cell alignment="center" valignment="top" bottomline="true" usebox="none">
\begin_inset Text

\begin_layout Plain Layout
Postconditions
\end_layout

\end_inset
</cell>
<cell alignment="left" valignment="top" bottomline="true" usebox="none">
\begin_inset Text

\begin_layout Plain Layout
\begin_inset ERT
status open

\begin_layout Plain Layout


\backslash
vspace{0.15cm}
\end_layout

\end_inset

The actor has a new event in his scheduled events.
\begin_inset ERT
status open

\begin_layout Plain Layout


\backslash
vspace{0.15cm}
\end_layout

\end_inset


\end_layout

\end_inset
</cell>
</row>
<row>
<cell alignment="center" valignment="top" bottomline="true" usebox="none">
\begin_inset Text

\begin_layout Plain Layout
Exceptions
\end_layout

\end_inset
</cell>
<cell alignment="left" valignment="top" bottomline="true" usebox="none">
\begin_inset Text

\begin_layout Plain Layout
\begin_inset ERT
status open

\begin_layout Plain Layout


\backslash
vspace{0.15cm}
\end_layout

\end_inset

One of the fields of the basic information is empty.
 The starting hour is after the ending one.
 The address does not exist.
 In these cases the system notifies the error to the user and he cannot
 create the event.
 
\begin_inset ERT
status open

\begin_layout Plain Layout


\backslash
vspace{0.15cm}
\end_layout

\end_inset


\end_layout

\end_inset
</cell>
</row>
</lyxtabular>

\end_inset


\end_layout

\begin_layout Subsubsection
Create a new event - Scenario 4 (Flexible event)
\end_layout

\begin_layout Standard
\paragraph_spacing onehalf
\begin_inset Tabular
<lyxtabular version="3" rows="5" columns="2">
<features tabularvalignment="middle">
<column alignment="center" valignment="top" width="20text%">
<column alignment="left" valignment="middle" width="75text%">
<row>
<cell alignment="center" valignment="top" topline="true" bottomline="true" usebox="none">
\begin_inset Text

\begin_layout Plain Layout
Actors
\end_layout

\end_inset
</cell>
<cell alignment="left" valignment="top" topline="true" bottomline="true" usebox="none">
\begin_inset Text

\begin_layout Plain Layout
\begin_inset ERT
status open

\begin_layout Plain Layout


\backslash
vspace{0.15cm}
\end_layout

\end_inset

User
\begin_inset ERT
status open

\begin_layout Plain Layout


\backslash
vspace{0.15cm}
\end_layout

\end_inset


\end_layout

\end_inset
</cell>
</row>
<row>
<cell alignment="center" valignment="top" bottomline="true" usebox="none">
\begin_inset Text

\begin_layout Plain Layout
Preconditions
\end_layout

\end_inset
</cell>
<cell alignment="left" valignment="top" bottomline="true" usebox="none">
\begin_inset Text

\begin_layout Plain Layout
\begin_inset ERT
status open

\begin_layout Plain Layout


\backslash
vspace{0.15cm}
\end_layout

\end_inset

The user has a working Internet connection and he is already logged into
 the system 
\begin_inset ERT
status open

\begin_layout Plain Layout


\backslash
vspace{0.15cm}
\end_layout

\end_inset


\end_layout

\end_inset
</cell>
</row>
<row>
<cell alignment="center" valignment="top" bottomline="true" usebox="none">
\begin_inset Text

\begin_layout Plain Layout
Events
\end_layout

\end_inset
</cell>
<cell alignment="left" valignment="top" bottomline="true" usebox="none">
\begin_inset Text

\begin_layout Enumerate
The actor clicks the new event button
\end_layout

\begin_layout Enumerate
The actor enters event name, hour, place and other standard information
\end_layout

\begin_layout Enumerate
The system verifies the correctness and the completeness of the information
\end_layout

\begin_layout Enumerate
The actor clicks the 
\begin_inset Quotes eld
\end_inset

Flexible event
\begin_inset Quotes erd
\end_inset

 button
\end_layout

\begin_layout Enumerate
The actor inserts the event duration
\end_layout

\begin_layout Enumerate
The actor inserts the range of time
\end_layout

\begin_layout Enumerate
The actor confirms the event creation clicking the 
\begin_inset Quotes eld
\end_inset

Confirm
\begin_inset Quotes erd
\end_inset

 button
\end_layout

\begin_layout Enumerate
The system shows a summary page
\end_layout

\end_inset
</cell>
</row>
<row>
<cell alignment="center" valignment="top" bottomline="true" usebox="none">
\begin_inset Text

\begin_layout Plain Layout
Postconditions
\end_layout

\end_inset
</cell>
<cell alignment="left" valignment="top" bottomline="true" usebox="none">
\begin_inset Text

\begin_layout Plain Layout
\begin_inset ERT
status open

\begin_layout Plain Layout


\backslash
vspace{0.15cm}
\end_layout

\end_inset

The actor has a new flexible event in his scheduled events.
\begin_inset ERT
status open

\begin_layout Plain Layout


\backslash
vspace{0.15cm}
\end_layout

\end_inset


\end_layout

\end_inset
</cell>
</row>
<row>
<cell alignment="center" valignment="top" bottomline="true" usebox="none">
\begin_inset Text

\begin_layout Plain Layout
Exceptions
\end_layout

\end_inset
</cell>
<cell alignment="left" valignment="top" bottomline="true" usebox="none">
\begin_inset Text

\begin_layout Plain Layout
\begin_inset ERT
status open

\begin_layout Plain Layout


\backslash
vspace{0.15cm}
\end_layout

\end_inset

One of the fields of the basic information is empty.
 The starting hour is after the ending one.
 In these cases the system notifies the error to the user and he cannot
 create the event.
 
\begin_inset ERT
status open

\begin_layout Plain Layout


\backslash
vspace{0.15cm}
\end_layout

\end_inset


\end_layout

\end_inset
</cell>
</row>
</lyxtabular>

\end_inset


\end_layout

\begin_layout Subsubsection
Edit an event
\end_layout

\begin_layout Standard
\paragraph_spacing onehalf
\begin_inset Tabular
<lyxtabular version="3" rows="5" columns="2">
<features tabularvalignment="middle">
<column alignment="center" valignment="top" width="20text%">
<column alignment="block" valignment="middle" width="75text%">
<row>
<cell alignment="center" valignment="top" topline="true" bottomline="true" usebox="none">
\begin_inset Text

\begin_layout Plain Layout
Actors
\end_layout

\end_inset
</cell>
<cell alignment="block" valignment="top" topline="true" bottomline="true" usebox="none">
\begin_inset Text

\begin_layout Plain Layout
\begin_inset ERT
status open

\begin_layout Plain Layout


\backslash
vspace{0.15cm}
\end_layout

\end_inset

User
\begin_inset ERT
status open

\begin_layout Plain Layout


\backslash
vspace{0.15cm}
\end_layout

\end_inset


\end_layout

\end_inset
</cell>
</row>
<row>
<cell alignment="center" valignment="top" bottomline="true" usebox="none">
\begin_inset Text

\begin_layout Plain Layout
Preconditions
\end_layout

\end_inset
</cell>
<cell alignment="block" valignment="top" bottomline="true" usebox="none">
\begin_inset Text

\begin_layout Plain Layout
\begin_inset ERT
status open

\begin_layout Plain Layout


\backslash
vspace{0.15cm}
\end_layout

\end_inset

The user has a working Internet connection, he is already logged into the
 system and he has at least one event in his scheduled event.
\begin_inset ERT
status open

\begin_layout Plain Layout


\backslash
vspace{0.15cm}
\end_layout

\end_inset


\end_layout

\end_inset
</cell>
</row>
<row>
<cell alignment="center" valignment="top" bottomline="true" usebox="none">
\begin_inset Text

\begin_layout Plain Layout
Events
\end_layout

\end_inset
</cell>
<cell alignment="block" valignment="top" bottomline="true" usebox="none">
\begin_inset Text

\begin_layout Enumerate
The user clicks on a specific scheduled event
\end_layout

\begin_layout Enumerate
The system allows the actor to change event name, hour, place and the other
 standard information
\end_layout

\begin_layout Enumerate
The user enters the new information and presses ’Save’
\end_layout

\begin_layout Enumerate
The system verifies the correctness and the completeness of the information
\end_layout

\begin_layout Enumerate
The system shows the actor his updated information
\end_layout

\end_inset
</cell>
</row>
<row>
<cell alignment="center" valignment="top" bottomline="true" usebox="none">
\begin_inset Text

\begin_layout Plain Layout
Postconditions
\end_layout

\end_inset
</cell>
<cell alignment="block" valignment="top" bottomline="true" usebox="none">
\begin_inset Text

\begin_layout Plain Layout
\begin_inset ERT
status open

\begin_layout Plain Layout


\backslash
vspace{0.15cm}
\end_layout

\end_inset

The user has modified his personal information.
\begin_inset ERT
status open

\begin_layout Plain Layout


\backslash
vspace{0.15cm}
\end_layout

\end_inset


\end_layout

\end_inset
</cell>
</row>
<row>
<cell alignment="center" valignment="top" bottomline="true" usebox="none">
\begin_inset Text

\begin_layout Plain Layout
Exceptions
\end_layout

\end_inset
</cell>
<cell alignment="block" valignment="top" bottomline="true" usebox="none">
\begin_inset Text

\begin_layout Plain Layout
\begin_inset ERT
status open

\begin_layout Plain Layout


\backslash
vspace{0.15cm}
\end_layout

\end_inset

One of the fields of the basic information is empty.
 The starting hour is after the ending one.
 The address does not exist.
 In these cases the system notifies the error to the user and he cannot
 modify the event.
\begin_inset ERT
status open

\begin_layout Plain Layout


\backslash
vspace{0.15cm}
\end_layout

\end_inset


\end_layout

\end_inset
</cell>
</row>
</lyxtabular>

\end_inset


\end_layout

\begin_layout Subsubsection
Accept/Decline a shared event with invitation
\end_layout

\begin_layout Standard
\paragraph_spacing onehalf
\begin_inset Tabular
<lyxtabular version="3" rows="5" columns="2">
<features tabularvalignment="middle">
<column alignment="center" valignment="top" width="20text%">
<column alignment="left" valignment="middle" width="75text%">
<row>
<cell alignment="center" valignment="top" topline="true" bottomline="true" usebox="none">
\begin_inset Text

\begin_layout Plain Layout
Actors
\end_layout

\end_inset
</cell>
<cell alignment="left" valignment="top" topline="true" bottomline="true" usebox="none">
\begin_inset Text

\begin_layout Plain Layout
\begin_inset ERT
status open

\begin_layout Plain Layout


\backslash
vspace{0.15cm}
\end_layout

\end_inset

User, Invited User
\begin_inset ERT
status open

\begin_layout Plain Layout


\backslash
vspace{0.15cm}
\end_layout

\end_inset


\end_layout

\end_inset
</cell>
</row>
<row>
<cell alignment="center" valignment="top" bottomline="true" usebox="none">
\begin_inset Text

\begin_layout Plain Layout
Preconditions
\end_layout

\end_inset
</cell>
<cell alignment="left" valignment="top" bottomline="true" usebox="none">
\begin_inset Text

\begin_layout Plain Layout
\begin_inset ERT
status open

\begin_layout Plain Layout


\backslash
vspace{0.15cm}
\end_layout

\end_inset

The guest/user has a working Internet connection and he had received an
 email containing an invitation to a shared event 
\begin_inset ERT
status open

\begin_layout Plain Layout


\backslash
vspace{0.15cm}
\end_layout

\end_inset


\end_layout

\end_inset
</cell>
</row>
<row>
<cell alignment="center" valignment="top" bottomline="true" usebox="none">
\begin_inset Text

\begin_layout Plain Layout
Events
\end_layout

\end_inset
</cell>
<cell alignment="left" valignment="top" bottomline="true" usebox="none">
\begin_inset Text

\begin_layout Enumerate
The actor can click on the link given in the email to get further information
 about the shared event 
\end_layout

\begin_layout Enumerate
The system ask to the actor to signup/login, to be able to add to the actor's
 calendar the event and to help him to plan the travel, but this is not
 necessary 
\end_layout

\begin_layout Enumerate
The actor can click on 
\begin_inset Quotes eld
\end_inset

Accept
\begin_inset Quotes erd
\end_inset

, 
\begin_inset Quotes eld
\end_inset

Decline
\begin_inset Quotes erd
\end_inset

 or 
\begin_inset Quotes eld
\end_inset

Maybe
\begin_inset Quotes erd
\end_inset

 buttons (the default decision is 
\begin_inset Quotes eld
\end_inset

Maybe
\begin_inset Quotes erd
\end_inset

) 
\end_layout

\begin_layout Enumerate
The system notifies the event creator about the actor's decision 
\end_layout

\begin_layout Enumerate
If the actor chooses 
\begin_inset Quotes eld
\end_inset

Accept
\begin_inset Quotes erd
\end_inset

 or 
\begin_inset Quotes eld
\end_inset

Maybe
\begin_inset Quotes erd
\end_inset

 the system will send a reminder to the actor
\end_layout

\end_inset
</cell>
</row>
<row>
<cell alignment="center" valignment="top" bottomline="true" usebox="none">
\begin_inset Text

\begin_layout Plain Layout
Postconditions
\end_layout

\end_inset
</cell>
<cell alignment="left" valignment="top" bottomline="true" usebox="none">
\begin_inset Text

\begin_layout Plain Layout
\begin_inset ERT
status open

\begin_layout Plain Layout


\backslash
vspace{0.15cm}
\end_layout

\end_inset

The actor can choose how to do with an event shared whit him.
\begin_inset ERT
status open

\begin_layout Plain Layout


\backslash
vspace{0.15cm}
\end_layout

\end_inset


\end_layout

\end_inset
</cell>
</row>
<row>
<cell alignment="center" valignment="top" bottomline="true" usebox="none">
\begin_inset Text

\begin_layout Plain Layout
Exceptions
\end_layout

\end_inset
</cell>
<cell alignment="left" valignment="top" bottomline="true" usebox="none">
\begin_inset Text

\begin_layout Plain Layout
\begin_inset ERT
status open

\begin_layout Plain Layout


\backslash
vspace{0.15cm}
\end_layout

\end_inset

The actor fail signup/login.
 In this case the user can retry to do login/signup
\begin_inset ERT
status open

\begin_layout Plain Layout


\backslash
vspace{0.15cm}
\end_layout

\end_inset


\end_layout

\end_inset
</cell>
</row>
</lyxtabular>

\end_inset


\end_layout

\begin_layout Subsubsection
Delete an already scheduled event
\end_layout

\begin_layout Standard
\paragraph_spacing onehalf
\begin_inset Tabular
<lyxtabular version="3" rows="5" columns="2">
<features tabularvalignment="middle">
<column alignment="center" valignment="top" width="20text%">
<column alignment="left" valignment="middle" width="75text%">
<row>
<cell alignment="center" valignment="top" topline="true" bottomline="true" usebox="none">
\begin_inset Text

\begin_layout Plain Layout
Actors
\end_layout

\end_inset
</cell>
<cell alignment="left" valignment="top" topline="true" bottomline="true" usebox="none">
\begin_inset Text

\begin_layout Plain Layout
\begin_inset ERT
status open

\begin_layout Plain Layout


\backslash
vspace{0.15cm}
\end_layout

\end_inset

User
\begin_inset ERT
status open

\begin_layout Plain Layout


\backslash
vspace{0.15cm}
\end_layout

\end_inset


\end_layout

\end_inset
</cell>
</row>
<row>
<cell alignment="center" valignment="top" bottomline="true" usebox="none">
\begin_inset Text

\begin_layout Plain Layout
Preconditions
\end_layout

\end_inset
</cell>
<cell alignment="left" valignment="top" bottomline="true" usebox="none">
\begin_inset Text

\begin_layout Plain Layout
\begin_inset ERT
status open

\begin_layout Plain Layout


\backslash
vspace{0.15cm}
\end_layout

\end_inset

The user has a working Internet connection, he is already logged into the
 system and he has at least one event in his scheduled event.
\begin_inset ERT
status open

\begin_layout Plain Layout


\backslash
vspace{0.15cm}
\end_layout

\end_inset


\end_layout

\end_inset
</cell>
</row>
<row>
<cell alignment="center" valignment="top" bottomline="true" usebox="none">
\begin_inset Text

\begin_layout Plain Layout
Events
\end_layout

\end_inset
</cell>
<cell alignment="left" valignment="top" bottomline="true" usebox="none">
\begin_inset Text

\begin_layout Enumerate
The user clicks on a specific scheduled event
\end_layout

\begin_layout Enumerate
The user has to click on 
\begin_inset Quotes eld
\end_inset

Delete event
\begin_inset Quotes erd
\end_inset


\end_layout

\begin_layout Enumerate
The system shows a confirmation window
\end_layout

\begin_layout Enumerate
If the user accepts, the event will be deleted, else nothing will happened
\end_layout

\begin_layout Enumerate
If the event was scheduled as recurrent, the system will ask whether the
 user wants to delete only the current or all the events.
\end_layout

\begin_layout Enumerate
If the event was shared the system will notify via email to all the other
 users the deletion
\end_layout

\end_inset
</cell>
</row>
<row>
<cell alignment="center" valignment="top" bottomline="true" usebox="none">
\begin_inset Text

\begin_layout Plain Layout
Postconditions
\end_layout

\end_inset
</cell>
<cell alignment="left" valignment="top" bottomline="true" usebox="none">
\begin_inset Text

\begin_layout Plain Layout
\begin_inset ERT
status open

\begin_layout Plain Layout


\backslash
vspace{0.15cm}
\end_layout

\end_inset

The event selected by the user is deleted.
\end_layout

\end_inset
</cell>
</row>
<row>
<cell alignment="center" valignment="top" bottomline="true" usebox="none">
\begin_inset Text

\begin_layout Plain Layout
Exceptions
\end_layout

\end_inset
</cell>
<cell alignment="left" valignment="top" bottomline="true" usebox="none">
\begin_inset Text

\begin_layout Plain Layout
\begin_inset ERT
status open

\begin_layout Plain Layout


\backslash
vspace{0.15cm}
\end_layout

\end_inset


\begin_inset ERT
status open

\begin_layout Plain Layout


\backslash
vspace{0.15cm}
\end_layout

\end_inset


\end_layout

\end_inset
</cell>
</row>
</lyxtabular>

\end_inset


\end_layout

\begin_layout Subsubsection
Contact customer service
\end_layout

\begin_layout Standard
\paragraph_spacing onehalf
\begin_inset Tabular
<lyxtabular version="3" rows="5" columns="2">
<features tabularvalignment="middle">
<column alignment="center" valignment="middle" width="20text%">
<column alignment="left" valignment="middle" width="75text%">
<row>
<cell alignment="center" valignment="top" topline="true" bottomline="true" usebox="none">
\begin_inset Text

\begin_layout Plain Layout
Actors
\end_layout

\end_inset
</cell>
<cell alignment="left" valignment="top" topline="true" bottomline="true" usebox="none">
\begin_inset Text

\begin_layout Plain Layout
\begin_inset ERT
status open

\begin_layout Plain Layout


\backslash
vspace{0.15cm}
\end_layout

\end_inset

User, Guest, Invited User
\begin_inset ERT
status open

\begin_layout Plain Layout


\backslash
vspace{0.15cm}
\end_layout

\end_inset


\end_layout

\end_inset
</cell>
</row>
<row>
<cell alignment="center" valignment="top" bottomline="true" usebox="none">
\begin_inset Text

\begin_layout Plain Layout
Preconditions
\end_layout

\end_inset
</cell>
<cell alignment="left" valignment="top" bottomline="true" usebox="none">
\begin_inset Text

\begin_layout Plain Layout
\begin_inset ERT
status open

\begin_layout Plain Layout


\backslash
vspace{0.15cm}
\end_layout

\end_inset

The actor has a working Internet connection.
\begin_inset ERT
status open

\begin_layout Plain Layout


\backslash
vspace{0.15cm}
\end_layout

\end_inset


\end_layout

\end_inset
</cell>
</row>
<row>
<cell alignment="center" valignment="top" bottomline="true" usebox="none">
\begin_inset Text

\begin_layout Plain Layout
Events
\end_layout

\end_inset
</cell>
<cell alignment="left" valignment="top" bottomline="true" usebox="none">
\begin_inset Text

\begin_layout Enumerate
The actor reaches the “Contact the Customer Service” page 
\end_layout

\begin_layout Enumerate
The system requires the actor to enter his own name, surname, mobile phone
 number, email address and to explain his problem in less than 1000 words
\end_layout

\begin_layout Enumerate
The user types the requested information and press the ‘Contact the Customer
 Service” button 
\end_layout

\begin_layout Enumerate
The system redirects the request of the user to the customer service.
\end_layout

\end_inset
</cell>
</row>
<row>
<cell alignment="center" valignment="top" bottomline="true" usebox="none">
\begin_inset Text

\begin_layout Plain Layout
Postconditions
\end_layout

\end_inset
</cell>
<cell alignment="left" valignment="top" bottomline="true" usebox="none">
\begin_inset Text

\begin_layout Plain Layout
\begin_inset ERT
status open

\begin_layout Plain Layout


\backslash
vspace{0.15cm}
\end_layout

\end_inset

The actor successfully contacted the customer service.
\begin_inset ERT
status open

\begin_layout Plain Layout


\backslash
vspace{0.15cm}
\end_layout

\end_inset


\end_layout

\end_inset
</cell>
</row>
<row>
<cell alignment="center" valignment="top" bottomline="true" usebox="none">
\begin_inset Text

\begin_layout Plain Layout
Exceptions
\end_layout

\end_inset
</cell>
<cell alignment="left" valignment="top" bottomline="true" usebox="none">
\begin_inset Text

\begin_layout Plain Layout
\begin_inset ERT
status open

\begin_layout Plain Layout


\backslash
vspace{0.15cm}
\end_layout

\end_inset

The actor uses more than 1000 words to explain his request.
 There is at least one empty field.
 In these cases the system notifies the error and cannot complete the request.
\begin_inset ERT
status open

\begin_layout Plain Layout


\backslash
vspace{0.15cm}
\end_layout

\end_inset


\end_layout

\end_inset
</cell>
</row>
</lyxtabular>

\end_inset


\end_layout

\begin_layout Standard
\begin_inset Newpage pagebreak
\end_inset


\end_layout

\begin_layout Subsection
State Charts
\begin_inset Note Note
status open

\begin_layout Plain Layout
conviene forse scrivere più di due righe di intro?
\end_layout

\end_inset


\begin_inset Note Note
status open

\begin_layout Plain Layout
E' la posizione migliore dove metterlo?
\end_layout

\end_inset


\end_layout

\begin_layout Standard
In this section are presented the state charts diagram of the basic action
 (high level view from the users' perspective) that an actor can do.
 To see a more in depth view of what the application can do and how it works,
 see section 
\begin_inset CommandInset ref
LatexCommand ref
reference "subsec:Sequence-diagram"

\end_inset


\begin_inset Note Note
status open

\begin_layout Plain Layout
correggere l'ingrish
\end_layout

\end_inset


\end_layout

\begin_layout Standard
\begin_inset Float figure
wide false
sideways false
status open

\begin_layout Plain Layout
\align center
\begin_inset Graphics
	filename statecharts/statechart_signup.plantuml
	display false
	width 100text%
	height 95theight%
	keepAspectRatio

\end_inset


\begin_inset Caption Standard

\begin_layout Plain Layout
Signup
\end_layout

\end_inset


\end_layout

\end_inset


\begin_inset Float figure
wide false
sideways false
status open

\begin_layout Plain Layout
\align center
\begin_inset Graphics
	filename statecharts/statechart_diagram_login.plantuml
	display false
	width 80text%
	height 100theight%
	keepAspectRatio

\end_inset


\end_layout

\begin_layout Plain Layout
\align center
\begin_inset Caption Standard

\begin_layout Plain Layout
Login
\end_layout

\end_inset


\end_layout

\end_inset


\begin_inset Float figure
wide false
sideways false
status open

\begin_layout Plain Layout
\align center
\begin_inset Graphics
	filename statecharts/statechart_new_event.plantuml
	display false
	width 95text%
	height 95theight%
	keepAspectRatio

\end_inset


\begin_inset Caption Standard

\begin_layout Plain Layout
New event
\end_layout

\end_inset


\end_layout

\end_inset


\begin_inset Float figure
wide false
sideways false
status open

\begin_layout Plain Layout
\align center
\begin_inset Graphics
	filename statecharts/statechart_new_purchase.plantuml
	display false
	width 100text%
	height 95theight%
	keepAspectRatio

\end_inset


\begin_inset Caption Standard

\begin_layout Plain Layout
New purchase
\end_layout

\end_inset


\end_layout

\end_inset


\end_layout

\begin_layout Standard
\begin_inset Newpage pagebreak
\end_inset


\end_layout

\begin_layout Subsection
\begin_inset CommandInset label
LatexCommand label
name "subsec:Sequence-diagram"

\end_inset

Sequence Diagram
\end_layout

\begin_layout Standard
This section presents the sequence diagram of the most important interaction,
 in order to have a dynamic sight of the main entities too.
\end_layout

\begin_layout Standard
\align center
\begin_inset Float figure
wide false
sideways false
status open

\begin_layout Plain Layout
\align center
\begin_inset Graphics
	filename sequence_diagram/sequence_diagram_registration.plantuml
	display false
	height 95theight%

\end_inset


\begin_inset Caption Standard

\begin_layout Plain Layout
Registration
\end_layout

\end_inset


\end_layout

\end_inset


\begin_inset Float figure
wide false
sideways false
status open

\begin_layout Plain Layout
\align center
\begin_inset Graphics
	filename sequence_diagram/sequence_diagram_billing_information.plantuml
	display false
	width 100line%
	height 95theight%
	keepAspectRatio

\end_inset


\begin_inset Caption Standard

\begin_layout Plain Layout
Insert billing information after signup
\end_layout

\end_inset


\end_layout

\end_inset


\begin_inset Float figure
wide false
sideways false
status open

\begin_layout Plain Layout
\align center
\begin_inset Graphics
	filename sequence_diagram/sequence_diagram_login.plantuml
	display false
	height 95theight%

\end_inset


\begin_inset Caption Standard

\begin_layout Plain Layout
Login
\end_layout

\end_inset


\end_layout

\end_inset


\begin_inset Float figure
wide false
sideways false
status open

\begin_layout Plain Layout
\align center
\begin_inset Graphics
	filename sequence_diagram/sequence_diagram_editPersonalInfo.plantuml
	display false
	height 95theight%

\end_inset


\begin_inset Caption Standard

\begin_layout Plain Layout
Edit personal info
\end_layout

\end_inset


\end_layout

\end_inset


\change_inserted 666129059 1509193922

\end_layout

\begin_layout Standard
\align center
\begin_inset Float figure
wide false
sideways false
status open

\begin_layout Plain Layout
\align center
\begin_inset Graphics
	filename sequence_diagram/sequence_diagram_editTravelPreferences.plantuml
	display false
	height 95theight%

\end_inset


\begin_inset Caption Standard

\begin_layout Plain Layout
Add / Edit travel preferences
\end_layout

\end_inset


\end_layout

\end_inset


\end_layout

\begin_layout Standard
\align center
\begin_inset Float figure
wide false
sideways false
status open

\begin_layout Plain Layout
\align center
\begin_inset Graphics
	filename sequence_diagram/sequence_diagram_editBillInfo.plantuml
	display false
	height 95theight%

\end_inset


\begin_inset Caption Standard

\begin_layout Plain Layout
Edit billing info
\end_layout

\end_inset


\end_layout

\end_inset


\begin_inset Float figure
wide false
sideways false
status open

\begin_layout Plain Layout
\align center
\begin_inset Graphics
	filename sequence_diagram/sequence_diagram_buyTicketPass.plantuml
	display false
	height 95theight%

\end_inset


\begin_inset Caption Standard

\begin_layout Plain Layout
Buy Ticket/Pass
\end_layout

\end_inset


\end_layout

\end_inset


\begin_inset Float figure
wide false
sideways false
status open

\begin_layout Plain Layout
\align center
\begin_inset Graphics
	filename sequence_diagram/sequence_diagram_newEvent1.plantuml
	display false
	height 95theight%

\end_inset


\begin_inset Caption Standard

\begin_layout Plain Layout
New event (Scenario 2)
\end_layout

\end_inset


\end_layout

\end_inset


\begin_inset Float figure
wide false
sideways false
status open

\begin_layout Plain Layout
\align center
\begin_inset Graphics
	filename sequence_diagram/sequence_diagram_newEvent2.plantuml
	display false
	height 95theight%

\end_inset


\begin_inset Caption Standard

\begin_layout Plain Layout
New event (Scenario 3)
\end_layout

\end_inset


\end_layout

\end_inset


\begin_inset Float figure
wide false
sideways false
status open

\begin_layout Plain Layout
\align center
\begin_inset Graphics
	filename sequence_diagram/sequence_diagram_newEvent3.plantuml
	display false
	height 95theight%

\end_inset


\begin_inset Caption Standard

\begin_layout Plain Layout
New event (Scenario 4)
\end_layout

\end_inset


\end_layout

\end_inset


\begin_inset Float figure
wide false
sideways false
status open

\begin_layout Plain Layout
\align center
\begin_inset Graphics
	filename sequence_diagram/sequence_diagram_newSharedEvent.plantuml
	display false
	height 95theight%

\end_inset


\begin_inset Caption Standard

\begin_layout Plain Layout
New shared event with invitation
\end_layout

\end_inset


\end_layout

\end_inset


\begin_inset Float figure
wide false
sideways false
status open

\begin_layout Plain Layout
\align center
\begin_inset Graphics
	filename sequence_diagram/sequence_diagram_editEvent.plantuml
	display false
	height 95theight%

\end_inset


\begin_inset Caption Standard

\begin_layout Plain Layout
Edit event
\end_layout

\end_inset


\end_layout

\end_inset


\begin_inset Float figure
wide false
sideways false
status open

\begin_layout Plain Layout
\align center
\begin_inset Graphics
	filename sequence_diagram/sequence_diagram_deleteEvent.plantuml
	display false
	height 95theight%

\end_inset


\begin_inset Caption Standard

\begin_layout Plain Layout
Delete event
\end_layout

\end_inset


\end_layout

\end_inset


\begin_inset Float figure
wide false
sideways false
status open

\begin_layout Plain Layout
\align center
\begin_inset Graphics
	filename sequence_diagram/sequence_diagram_customerService.plantuml
	display false
	height 95theight%

\end_inset


\begin_inset Caption Standard

\begin_layout Plain Layout
Contact customer service
\end_layout

\end_inset


\end_layout

\end_inset


\end_layout

\begin_layout Subsection
Class Diagram
\end_layout

\begin_layout Standard
Here it is shown a class diagram in order to give a static sight of the
 main involved entities and of their relations.
 The diagram, whose aim is just to better speciﬁcy requirements, is shown
 in this picture.
\end_layout

\begin_layout Standard
This diagram is intended as a starting draft to be expanded further in the
 design phase: moreover, it doesn't represent the final class infrastructure
 which will be used in our system.
 Finally, this diagram doesn't include the classes that will be used in
 the Mobile/Web applications.
\end_layout

\begin_layout Standard
\begin_inset Float figure
wide false
sideways false
status open

\begin_layout Plain Layout
\align center
\begin_inset Graphics
	filename class_diagram/class_diagram.plantuml
	display false
	width 100text%
	height 95theight%
	keepAspectRatio
	rotateAngle 90

\end_inset


\end_layout

\begin_layout Plain Layout
\begin_inset Caption Standard

\begin_layout Plain Layout
Class Diagram
\end_layout

\end_inset


\end_layout

\end_inset


\end_layout

\begin_layout Standard
\begin_inset Newpage pagebreak
\end_inset


\end_layout

\begin_layout Section
Alloy
\end_layout

\begin_layout Standard
In this section we tried to verify the consistency of our class diagram.
 To this goal, we realized a formal model of the system based both on the
 class diagram and in the previously done assumptions and considerations
 about constraints.
 We realized this model using Alloy syntax, thanks to which we get on formally
 describing the domain of our application and its properties.
 Then we veriﬁed the consistency of our model using Alloy Analyzer.
 Here there is the code of the model of the system.
\end_layout

\begin_layout Standard
\begin_inset space \quad{}
\end_inset


\end_layout

\begin_layout Standard
\begin_inset ERT
status open

\begin_layout Plain Layout


\backslash
lstdefinelanguage{alloy}
\end_layout

\begin_layout Plain Layout

{keywords={%
\end_layout

\begin_layout Plain Layout

      assert, pred, all, no, lone, one, some, check, run,
\end_layout

\begin_layout Plain Layout

      but, let, implies, not, iff, in, and, or, set, sig, Int, int,
\end_layout

\begin_layout Plain Layout

if, then, else, exactly, disj, fact, fun, module, abstract,
\end_layout

\begin_layout Plain Layout

      extends, open, none, univ, iden, seq,
\end_layout

\begin_layout Plain Layout

  },
\end_layout

\begin_layout Plain Layout

  literate=%
\end_layout

\begin_layout Plain Layout

    {:}{$
\backslash
colon
\backslash
 $}1
\end_layout

\begin_layout Plain Layout

	%{|}{$
\backslash
bullet$}1
\end_layout

\begin_layout Plain Layout

    {==}{$=$}1
\end_layout

\begin_layout Plain Layout

    {=}{$=
\backslash
 $}1
\end_layout

\begin_layout Plain Layout

    {!=}{$
\backslash
neq
\backslash
 $}1
\end_layout

\begin_layout Plain Layout

    {&&}{$
\backslash
land$}1
\end_layout

\begin_layout Plain Layout

    {||}{$
\backslash
lor
\backslash
 $}1
\end_layout

\begin_layout Plain Layout

    {<=}{$
\backslash
le
\backslash
 $}1
\end_layout

\begin_layout Plain Layout

    {>=}{$
\backslash
ge
\backslash
 $}1
\end_layout

\begin_layout Plain Layout

    %{all}{$
\backslash
forall
\backslash
 $}1
\end_layout

\begin_layout Plain Layout

    {exists}{$
\backslash
exists
\backslash
 $}1
\end_layout

\begin_layout Plain Layout

    {!in}{$
\backslash
not
\backslash
in
\backslash
 $}1
\end_layout

\begin_layout Plain Layout

    {
\backslash

\backslash
in}{$
\backslash
in$}1
\end_layout

\begin_layout Plain Layout

    {=>}{$
\backslash
implies
\backslash
 $}2
\end_layout

\begin_layout Plain Layout

    % the following isn't actually Alloy, but it gives the option to produce
 nicer latex
\end_layout

\begin_layout Plain Layout

    {|=>}{$
\backslash
Rightarrow$}2
\end_layout

\begin_layout Plain Layout

    {<=set}{$
\backslash
subseteq$}1
\end_layout

\begin_layout Plain Layout

    {+set}{$
\backslash
cup$}1
\end_layout

\begin_layout Plain Layout

    {*set}{$
\backslash
cap$}1
\end_layout

\begin_layout Plain Layout

    {==>}{$
\backslash
Longrightarrow$}3
\end_layout

\begin_layout Plain Layout

    {<==>}{$
\backslash
Longleftrightarrow$}4
\end_layout

\begin_layout Plain Layout

    {...}{$
\backslash
ldots$}1
\end_layout

\begin_layout Plain Layout

    {
\backslash

\backslash
hl}{$
\backslash
hline$}1
\end_layout

\begin_layout Plain Layout

    {
\backslash

\backslash
alpha}{$
\backslash
alpha$}1
\end_layout

\begin_layout Plain Layout

    {
\backslash

\backslash
beta}{$
\backslash
beta$}1
\end_layout

\begin_layout Plain Layout

    {
\backslash

\backslash
gamma}{$
\backslash
gamma$}1
\end_layout

\begin_layout Plain Layout

    {
\backslash

\backslash
delta}{$
\backslash
delta$}1
\end_layout

\begin_layout Plain Layout

    {
\backslash

\backslash
epsilon}{$
\backslash
epsilon$}1
\end_layout

\begin_layout Plain Layout

    {
\backslash

\backslash
zeta}{$
\backslash
zeta$}1
\end_layout

\begin_layout Plain Layout

    {
\backslash

\backslash
eta}{$
\backslash
eta$}1
\end_layout

\begin_layout Plain Layout

    {
\backslash

\backslash
theta}{$
\backslash
theta$}1
\end_layout

\begin_layout Plain Layout

    {
\backslash

\backslash
iota}{$
\backslash
iota$}1
\end_layout

\begin_layout Plain Layout

    {
\backslash

\backslash
kappa}{$
\backslash
kappa$}1
\end_layout

\begin_layout Plain Layout

    {
\backslash

\backslash
lambda}{$
\backslash
lambda$}1
\end_layout

\begin_layout Plain Layout

    {
\backslash

\backslash
mu}{$
\backslash
mu$}1
\end_layout

\begin_layout Plain Layout

    {
\backslash

\backslash
nu}{$
\backslash
nu$}1
\end_layout

\begin_layout Plain Layout

    {
\backslash

\backslash
xi}{$
\backslash
xi$}1
\end_layout

\begin_layout Plain Layout

    {
\backslash

\backslash
pi}{$
\backslash
pi$}1
\end_layout

\begin_layout Plain Layout

    {
\backslash

\backslash
rho}{$
\backslash
rho$}1
\end_layout

\begin_layout Plain Layout

    {
\backslash

\backslash
sigma}{$
\backslash
sigma$}1
\end_layout

\begin_layout Plain Layout

    {
\backslash

\backslash
tau}{$
\backslash
tau$}1
\end_layout

\begin_layout Plain Layout

    {
\backslash

\backslash
upsilon}{$
\backslash
upsilon$}1
\end_layout

\begin_layout Plain Layout

    {
\backslash

\backslash
phi}{$
\backslash
phi$}1
\end_layout

\begin_layout Plain Layout

    {
\backslash

\backslash
chi}{$
\backslash
chi$}1
\end_layout

\begin_layout Plain Layout

    {
\backslash

\backslash
psi}{$
\backslash
psi$}1
\end_layout

\begin_layout Plain Layout

    {
\backslash

\backslash
omega}{$
\backslash
omega$}1
\end_layout

\begin_layout Plain Layout

    {
\backslash

\backslash
Gamma}{$
\backslash
Gamma$}1
\end_layout

\begin_layout Plain Layout

    {
\backslash

\backslash
Delta}{$
\backslash
Delta$}1
\end_layout

\begin_layout Plain Layout

    {
\backslash

\backslash
Theta}{$
\backslash
Theta$}1
\end_layout

\begin_layout Plain Layout

    {
\backslash

\backslash
Lambda}{$
\backslash
Lambda$}1
\end_layout

\begin_layout Plain Layout

    {
\backslash

\backslash
Xi}{$
\backslash
Xi$}1
\end_layout

\begin_layout Plain Layout

    {
\backslash

\backslash
Pi}{$
\backslash
Pi$}1
\end_layout

\begin_layout Plain Layout

    {
\backslash

\backslash
Sigma}{$
\backslash
Sigma$}1
\end_layout

\begin_layout Plain Layout

    {
\backslash

\backslash
Upsilon}{$
\backslash
Upsilon$}1
\end_layout

\begin_layout Plain Layout

    {
\backslash

\backslash
Phi}{$
\backslash
Phi$}1
\end_layout

\begin_layout Plain Layout

    {
\backslash

\backslash
Psi}{$
\backslash
Psi$}1
\end_layout

\begin_layout Plain Layout

    {
\backslash

\backslash
Omega}{$
\backslash
Omega$}1
\end_layout

\begin_layout Plain Layout

    {
\backslash

\backslash
EOF}{
\backslash
;}1
\end_layout

\begin_layout Plain Layout

    ,
\end_layout

\begin_layout Plain Layout

  sensitive=true, % case sensitive
\end_layout

\begin_layout Plain Layout

  morecomment=[l]//,%   
\end_layout

\begin_layout Plain Layout

  morecomment=[l]{--},%
\end_layout

\begin_layout Plain Layout

  morecomment=[s]{/*}{*/},%
\end_layout

\begin_layout Plain Layout

  morestring=[b]",
\end_layout

\begin_layout Plain Layout

  numbers=none,
\end_layout

\begin_layout Plain Layout

  firstnumber=1,
\end_layout

\begin_layout Plain Layout

  numberstyle=
\backslash
tiny,
\end_layout

\begin_layout Plain Layout

  stepnumber=2,
\end_layout

\begin_layout Plain Layout

  basicstyle=
\backslash
scriptsize
\backslash
ttfamily
\backslash
large,
\end_layout

\begin_layout Plain Layout

  commentstyle=
\backslash
bfseries
\backslash
color{blue!20!black!50!green},
\end_layout

\begin_layout Plain Layout

  keywordstyle=
\backslash
bfseries
\backslash
color{blue},
\end_layout

\begin_layout Plain Layout

  numberstyle=
\backslash
bfseries
\backslash
color{red},
\end_layout

\begin_layout Plain Layout

  ndkeywordstyle=
\backslash
bfseries
\backslash
color{red},
\end_layout

\begin_layout Plain Layout

  tabsize=2,
\end_layout

\begin_layout Plain Layout

  columns=fullflexible,
\end_layout

\begin_layout Plain Layout

}
\end_layout

\begin_layout Plain Layout

% inline
\end_layout

\begin_layout Plain Layout


\backslash
def
\backslash
A{%
\end_layout

\begin_layout Plain Layout

    
\backslash
lstinline[language=alloy,basicstyle=
\backslash
ttfamily,columns=fixed]}
\end_layout

\begin_layout Plain Layout

\end_layout

\begin_layout Plain Layout

% paragraph
\end_layout

\begin_layout Plain Layout


\backslash
lstnewenvironment{alloy}[1][]{%
\end_layout

\begin_layout Plain Layout

  
\backslash
lstset{language=alloy,
\end_layout

\begin_layout Plain Layout

    floatplacement={tbp},captionpos=b,
\end_layout

\begin_layout Plain Layout

    xleftmargin=8pt,xrightmargin=8pt,basicstyle=
\backslash
ttfamily,#1}}{}
\end_layout

\begin_layout Plain Layout

\end_layout

\begin_layout Plain Layout

% paragraph from file
\end_layout

\begin_layout Plain Layout


\backslash
newcommand{
\backslash
alloyfile}[1]{
\end_layout

\begin_layout Plain Layout

  
\backslash
lstinputlisting[language=alloy,%
\end_layout

\begin_layout Plain Layout

    frame=lines,xleftmargin=8pt,xrightmargin=8pt,basicstyle=
\backslash
ttfamily,columns=fixed]{#1}
\end_layout

\begin_layout Plain Layout

\end_layout

\begin_layout Plain Layout

}
\end_layout

\begin_layout Plain Layout

% 
\backslash
lstinputlisting[language=alloy]{res/alloy/AlloyPowerEnjoy.als} 
\end_layout

\end_inset

 
\end_layout

\begin_layout Standard
\begin_inset Newpage newpage
\end_inset


\end_layout

\begin_layout Section
Appendix
\end_layout

\begin_layout Subsection
Tools used
\end_layout

\begin_layout Standard
We used the following tools to produce this document:
\end_layout

\begin_layout Itemize

\series bold
LaTex
\series default
 as typesetting system to write this document
\end_layout

\begin_layout Itemize

\series bold
LyX
\series default
 as editor
\end_layout

\begin_layout Itemize

\series bold
PlantUML
\series default
 to draw all the diagrams
\end_layout

\begin_layout Itemize

\series bold
Alloy Analyzer 4.2
\series default
 to write and verify alloy models
\end_layout

\begin_layout Subsection
Hours spent
\end_layout

\begin_layout Standard
\begin_inset Note Note
status open

\begin_layout Plain Layout
Inserire tabella ore individuali
\end_layout

\end_inset


\end_layout

\begin_layout Subsection
Acknowledgments
\end_layout

\begin_layout Standard
The template for this document was taken (with explicit prior permission)
 from the SE2 project of Colaci, De Pasquale, Rinaldi (
\begin_inset CommandInset href
LatexCommand href
target "https://github.com/giancarlocolaci/SE2_Project_Colaci_DePasquale_Rinaldi"

\end_inset

)
\end_layout

\begin_layout Subsection
References
\end_layout

\begin_layout Standard
\begin_inset Note Note
status open

\begin_layout Plain Layout
TODO: fix this mess and add proper bibliography and references in the text
\end_layout

\end_inset


\end_layout

\begin_layout Standard
http://eur-lex.europa.eu/LexUriServ/LexUriServ.do?uri=CELEX:32002L0058:EN:HTML
 european cookie law
\end_layout

\begin_layout Standard
http://eur-lex.europa.eu/legal-content/EN/TXT/HTML/?uri=CELEX:32016R0679&from=EN
 european general data protection law
\end_layout

\begin_layout Standard
https://tools.ietf.org/html/rfc5545 iCalendar RFC
\end_layout

\begin_layout Standard
https://tools.ietf.org/html/rfc4791 and https://tools.ietf.org/html/rfc6638
 CalDAV RFCs
\end_layout

\end_body
\end_document<|MERGE_RESOLUTION|>--- conflicted
+++ resolved
@@ -3633,14 +3633,8 @@
 \end_layout
 
 \begin_layout Enumerate
-<<<<<<< HEAD
 The system allows the actor to change his settings about usable vehicles,
  shared vehicles, maximum walking distance, transportation tickets/passes
-=======
-The system notifies the actor that he is going to be redirected to an external
- service web page where he will be required to enter his new billing information
- 
->>>>>>> 38f950a1
 \end_layout
 
 \begin_layout Enumerate
