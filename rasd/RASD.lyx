--- conflicted
+++ resolved
@@ -194,12 +194,9 @@
 \html_math_output 0
 \html_css_as_file 0
 \html_be_strict false
-<<<<<<< HEAD
 \author -1730310665 "fabcars"
 \author 666129059 "Alessandro Alfonso"
 \author 1604105849 "Filippo Cremonese"
-=======
->>>>>>> 31a749a9
 \end_header
 
 \begin_body
@@ -8082,7 +8079,6 @@
 4
 \end_layout
 
-<<<<<<< HEAD
 \begin_layout Subsection
 References
 \change_inserted 1604105849 1509304668
@@ -8091,7 +8087,6 @@
 
 \begin_layout Standard
 
-=======
 \end_inset
 </cell>
 <cell alignment="center" valignment="top" topline="true" leftline="true" usebox="none">
@@ -8099,7 +8094,6 @@
 
 \begin_layout Plain Layout
 4
->>>>>>> 31a749a9
 \end_layout
 
 \end_inset
